--- conflicted
+++ resolved
@@ -43,6 +43,9 @@
         Usually shorthand for ``simulation.psi`` and ``simulation.model``, respectively,
         but can be different, e.g., when grouping sites.
         See :meth:`~tenpy.simulations.simulation.Simulation.get_measurement_psi_model`.
+        Note that ``psi`` is compatible with ``model`,
+        and ``simulation.psi`` should be compatible with ``simulation.model``,
+        but you should not mix them.
     simulation : :class:`~tenpy.simulations.simulation.Simulation`
         The simulation class. This gives also access to the `model`, algorithm `engine`, etc.
     key : str
@@ -77,17 +80,14 @@
     results[key] = simulation.model.bond_energies(psi)
 
 
-<<<<<<< HEAD
-def energy_MPO(results, psi, model, simulation, key='energy_MPO'):
-=======
-def simulation_parameter(results, psi, simulation, recursive_key, key=None, **kwargs):
+def simulation_parameter(results, psi, model, simulation, recursive_key, key=None, **kwargs):
     """Dummy meausurement of a simulation parameter.
 
     This can be useful e.g. if you have a time-dependent hamiltonian parameter.
 
     Parameters
     ----------
-    results, psi, simulation, key :
+    results, psi, model, simulation, key :
         See :func:`~tenpy.simulation.measurement.measurement_index`.
     recursive_key : str
         Recursive key of the simulation parameter to be read out.
@@ -99,8 +99,7 @@
     results[key] = get_recursive(simulation.options, recursive_key, **kwargs)
 
 
-def energy_MPO(results, psi, simulation, key='energy_MPO'):
->>>>>>> 5fd0d4f0
+def energy_MPO(results, psi, model, simulation, key='energy_MPO'):
     """Measure the energy of an MPS by evaluating the MPS expectation value.
 
     Parameters
