"""Miscellaneous tools, somewhat random mix yet often helpful."""
# Copyright (C) TeNPy Developers, GNU GPLv3

import logging
import numpy as np
from .optimization import bottleneck
from .process import omp_set_nthreads
from .params import Config
from collections.abc import Mapping
import random
import os.path
import itertools
import argparse
import warnings

__all__ = [
    'to_iterable', 'to_iterable_of_len', 'to_array', 'anynan', 'argsort', 'lexsort',
    'inverse_permutation', 'list_to_dict_list', 'atleast_2d_pad', 'transpose_list_list',
    'zero_if_close', 'pad', 'any_nonzero', 'add_with_None_0', 'chi_list', 'group_by_degeneracy',
    'get_close', 'find_subclass', 'get_recursive', 'set_recursive', 'update_recursive',
    'merge_recursive', 'flatten', 'setup_logging', 'build_initial_state', 'setup_executable',
    'convert_memory_units'
]

_not_set = object()  # sentinel

def to_iterable(a):
    """If `a` is a not iterable or a string, return ``[a]``, else return ``a``."""
    if type(a) == str:
        return [a]
    try:
        iter(a)
    except TypeError:
        return [a]
    else:
        return a


def to_iterable_of_len(a, L):
    """If a is a non-string iterable of length `L`, return `a`, otherwise return [a]*L.

    Raises ValueError if `a` is already an iterable of different length.
    """
    if type(a) == str:
        return [a] * L
    try:
        iter(a)
    except TypeError:
        return [a] * L
    # else:
    if len(a) != L:
        raise ValueError("wrong length: got {0:d}, expected {1:d}".format(len(a), L))
    return a


def to_array(a, shape=(None, ), dtype=None, allow_incommensurate=False):
    """Convert `a` to an numpy array and tile to matching dimension/shape.

    This function provides similar functionality as numpys broadcast, but not quite the same:
    Only scalars are broadcasted to higher dimensions,
    for a non-scalar, we require the number of dimension to match.
    If the shape does not match, we repeat periodically, e.g. we tile ``(3, 4) -> (6, 16)``,
    but ``(4, 4) -> (6, 16)`` will raise an error.

    Parameters
    ----------
    a : scalar | array_like
        The input to be converted to an array. A scalar is reshaped to the desired dimension.
    shape : tuple of {None | int}
        The desired shape of the array. An entry ``None`` indicates arbitrary len >=1.
        For int entries, tile the array periodically to fit the len.
    dtype :
        Optionally specifies the data type.
    allow_incommensurate : bool
        Whether to raise an Error (``False``) or still tile to the desired shape and just "crop"
        in the end.

    Returns
    -------
    a_array : ndarray
        A copy of `a` converted to a numpy ndarray of desired dimension and shape.
    """
    a = np.array(a, dtype=dtype)  # copy
    if a.ndim != len(shape):
        if a.size == 1:
            a = np.reshape(a, [1] * len(shape))
        else:  # extending dimensions is ambiguous, so we better raise an Error.
            raise ValueError("don't know how to cast `a` to required dimensions.")
    reps = [1] * a.ndim
    need_crop = False
    crop = [slice(None, None)] * a.ndim
    for i in range(a.ndim):
        if shape[i] is None:
            continue
        reps[i] = shape[i] // a.shape[i]
        if shape[i] % a.shape[i] != 0:
            if allow_incommensurate:
                reps[i] = reps[i] +  1
                crop[i] = slice(None, shape[i])
                need_crop = True
            else:
                raise ValueError("incommensurate len for tiling from {0:d} to {1:d}".format(
                    a.shape[i], shape[i]))
    a = np.tile(a, reps)
    if need_crop:
        a = a[tuple(crop)]
    return a


if bottleneck is not None:
    
    def anynan(a):
        """check whether any entry of a ndarray `a` is 'NaN'."""
        return bottleneck.anynan(a)
else:

    def anynan(a):
        """check whether any entry of a ndarray `a` is 'NaN'."""
        return np.isnan(np.sum(a))  # still faster than 'np.isnan(a).any()'


def argsort(a, sort=None, **kwargs):
    """wrapper around np.argsort to allow sorting ascending/descending and by magnitude.

    Parameters
    ----------
    a : array_like
        The array to sort.
    sort : ``'m>', 'm<', '>', '<', None``
        Specify how the arguments should be sorted.

        ==================== =============================
        `sort`               order
        ==================== =============================
        ``'m>', 'LM'``       Largest magnitude first
        -------------------- -----------------------------
        ``'m<', 'SM'``       Smallest magnitude first
        -------------------- -----------------------------
        ``'>', 'LR', 'LA'``  Largest real part first
        -------------------- -----------------------------
        ``'<', 'SR', 'SA'``  Smallest real part first
        -------------------- -----------------------------
        ``'LI'``             Largest imaginary part first
        -------------------- -----------------------------
        ``'SI'``             Smallest imaginary part first
        -------------------- -----------------------------
        ``None``             numpy default: same as '<'
        ==================== =============================

    **kwargs :
        Further keyword arguments given directly to :func:`numpy.argsort`.

    Returns
    -------
    index_array : ndarray, int
        Same shape as `a`, such that ``a[index_array]`` is sorted in the specified way.
    """
    if sort is not None:
        if sort == 'm<' or sort == 'SM':
            a = np.abs(a)
        elif sort == 'm>' or sort == 'LM':
            a = -np.abs(a)
        elif sort == '<' or sort == 'SR' or sort == 'SA':
            a = np.real(a)
        elif sort == '>' or sort == 'LR' or sort == 'LA':
            a = -np.real(a)
        elif sort == 'SI':
            a = np.imag(a)
        elif sort == 'LI':
            a = -np.imag(a)
        else:
            raise ValueError("unknown sort option " + repr(sort))
    return np.argsort(a, **kwargs)


def lexsort(a, axis=-1):
    """wrapper around ``np.lexsort``: allow for trivial case ``a.shape[0] = 0`` without sorting"""
    if any([s == 0 for s in a.shape]):
        return np.arange(a.shape[axis], dtype=np.intp)
    return np.lexsort(a, axis=axis)


def inverse_permutation(perm):
    """reverse sorting indices.

    Sort functions (as :meth:`LegCharge.sort`) return a (1D) permutation `perm` array,
    such that ``sorted_array = old_array[perm]``.
    This function inverts the permutation `perm`,
    such that ``old_array = sorted_array[inverse_permutation(perm)]``.

    Parameters
    ----------
    perm : 1D array_like
        The permutation to be reversed. *Assumes* that it is a permutation with unique indices.
        If it is, ``inverse_permutation(inverse_permutation(perm)) == perm``.

    Returns
    -------
    inv_perm : 1D array (int)
        The inverse permutation of `perm` such that ``inv_perm[perm[j]] = j = perm[inv_perm[j]]``.
    """
    perm = np.asarray(perm, dtype=np.intp)
    inv_perm = np.empty_like(perm)
    inv_perm[perm] = np.arange(perm.shape[0], dtype=perm.dtype)
    return inv_perm
    # equivalently: return np.argsort(perm) # would be O(N log(N))


def list_to_dict_list(l):
    """Given a list `l` of objects, construct a lookup table.

    This function will handle duplicate entries in `l`.

    Parameters
    ----------
    l: iterable of iterable of immutable
        A list of objects that can be converted to tuples to be used as keys for a dictionary.

    Returns
    -------
    lookup : dict
        A dictionary with (key, value) pairs ``(key):[i1,i2,...]``
        where ``i1, i2, ...`` are the indices where `key` is found in `l`:
        i.e. ``key == tuple(l[i1]) == tuple(l[i2]) == ...``
    """
    d = {}
    for i, r in enumerate(l):
        k = tuple(r)
        try:
            d[k].append(i)
        except KeyError:
            d[k] = [i]
    return d


def atleast_2d_pad(a, pad_item=0):
    """Transform `a` into a 2D array, filling missing places with `pad_item`.

    Given a list of lists, turn it to a 2D array (pad with 0), or turn a 1D list to 2D.

    Parameters
    ----------
    a : list of lists
        to be converted into ad 2D array.

    Returns
    -------
    a_2D : 2D ndarray
        a converted into a numpy array.

    Examples
    --------
    .. testsetup ::

        from tenpy.tools.misc import *


    >>> atleast_2d_pad([3, 4, 0])
    array([[3, 4, 0]])

    >>> atleast_2d_pad([[3, 4], [1, 6, 7]])
    array([[3., 4., 0.],
           [1., 6., 7.]])
    """
    iter(a)  # check that a is at least 1D iterable
    if len(a) == 0:
        return np.zeros([0, 0])
    # Check if every element of a is a list
    is_list_of_list = True
    for s in a:
        try:
            iter(s)
        except TypeError:
            is_list_of_list = False
            break
    if not is_list_of_list:
        return np.array([a])
    maxlen = max([len(s) for s in a])
    # Pad if necessary
    a = [np.hstack([s, [pad_item] * (maxlen - len(s))]) for s in a]
    return np.array(a)


def transpose_list_list(D, pad=None):
    """Returns a list of lists T, such that ``T[i][j] = D[j][i]``.

    Parameters
    ----------
    D : list of list
        to be transposed
    pad :
        Used to fill missing places, if D is not rectangular.

    Returns
    -------
    T : list of lists
        transposed, rectangular version of `D`.
        constructed such that ``T[i][j] = D[j][i] if i < len(D[j]) else pad``
    """
    nRow = len(D)
    if nRow == 0:
        return [[]]
    nCol = max([len(R) for R in D])
    T = [[pad] * nRow for i in range(nCol)]
    for j, R in enumerate(D):
        for i, e in enumerate(R):
            T[i][j] = e
    return T


def zero_if_close(a, tol=1.e-15):
    """set real and/or imaginary part to 0 if their absolute value is smaller than `tol`.

    Parameters
    ----------
    a : ndarray
        numpy array to be rounded
    tol : float
        the threshold which values to consider as '0'.
    """
    if a.dtype == np.complex128 or a.dtype == np.complex64:
        ar = np.choose(np.abs(a.real) < tol, [a.real, np.zeros(a.shape)])
        ai = np.choose(np.abs(a.imag) < tol, [a.imag, np.zeros(a.shape)])
        return ar + 1j * ai
    else:
        return np.choose(np.abs(a) < tol, [a, np.zeros_like(a)])


def pad(a, w_l=0, v_l=0, w_r=0, v_r=0, axis=0):
    """Pad an array along a given `axis`.

    Parameters
    ----------
    a : ndarray
        the array to be padded
    w_l : int
        the width to be padded in the front
    v_l : dtype
        the value to be inserted before `a`
    w_r : int
        the width to be padded after the last index
    v_r : dtype
        the value to be inserted after `a`
    axis : int
        the axis along which to pad

    Returns
    -------
    padded : ndarray
        a copy of `a` with enlarged `axis`, padded with the given values.
    """
    shp = list(a.shape)
    shp[axis] += w_r + w_l
    b = np.empty(shp, a.dtype)
    # tuple of full slices
    take = [slice(None) for j in range(len(shp))]
    # prepend
    take[axis] = slice(w_l)
    b[tuple(take)] = v_l
    # copy a
    take[axis] = slice(w_l, -w_r)
    b[tuple(take)] = a
    # append
    take[axis] = slice(-w_r, None)
    b[tuple(take)] = v_r
    return b


def any_nonzero(params, keys, verbose_msg=None):
    """Check for any non-zero or non-equal entries in some parameters.

    .. deprecated :: 0.8.0
        This method will be removed in version 1.0.0.
        Use :meth:`tenpy.tools.params.Config.any_nonzero` instead.

    Parameters
    ----------
    params : dict | Config
        A dictionary of parameters, or a :class:`~tenpy.tools.params.Config`
        instance.
    keys : list of {key | tuple of keys}
        For a single key, check ``params[key]`` for non-zero entries.
        For a tuple of keys, all the ``params[key]`` have to be equal (as numpy arrays).
    verbose_msg : None | str
        If params['verbose'] >= 1, we print `verbose_msg` before checking,
        and a short notice with the `key`, if a non-zero entry is found.

    Returns
    -------
    match : bool
        False, if all params[key] are zero or `None` and
        True, if any of the params[key] for single `key` in `keys`,
        or if any of the entries for a tuple of `keys`
    """
    msg = ("tools.misc.any_nonzero() is deprecated in favor of "
           "tools.params.Config.any_nonzero().")
    warnings.warn(msg, category=FutureWarning, stacklevel=2)
    if isinstance(params, Config):
        return params.any_nonzero(keys, verbose_msg)
    verbose = (params.get('verbose', 0) > 1.)
    for k in keys:
        if isinstance(k, tuple):
            # check equality
            val = params.get(k[0], None)
            for k1 in k[1:]:
                if not np.array_equal(val, params.get(k1, None)):
                    if verbose:
                        print("{k0!r} and {k1!r} have different entries.".format(k0=k[0], k1=k1))
                    return True
        else:
            val = params.get(k, None)
            if val is not None and np.any(np.array(val) != 0.):  # count `None` as zero
                if verbose:
                    print(verbose_msg)
                    print(str(k) + " has nonzero entries")
                return True
    return False


def add_with_None_0(a, b):
    """Return ``a + b``, treating `None` as zero.

    Parameters
    ----------
    a, b :
        The two things to be added, or ``None``.

    Returns
    -------
    sum :
        ``a + b``, except if `a` or `b` is `None`, in which case the other variable is returned.
    """
    if a is None:
        return b
    if b is None:
        return a
    return a + b


def chi_list(chi_max, dchi=20, nsweeps=20, verbose=0):
    warnings.warn("Deprecated: moved `chi_list` to `tenpy.algorithms.dmrg.chi_list`.",
                  category=FutureWarning,
                  stacklevel=2)
    from tenpy.algorithms import dmrg
    chi_list = dmrg.chi_list(chi_max, dchi, nsweeps)
    if verbose:
        import pprint
        print("chi_list = ")
        pprint.pprint(chi_list)
    return chi_list


def group_by_degeneracy(E, *args, subset=None, cutoff=1.e-12):
    """Find groups of indices for which (energy) values are degenerate.

    Parameters
    ----------
    values : 1D array
        Values (e.g. energies) which need to be close to count as degenerate.
    *args : 1D array
        Additional vectors (with same length as `values`),
        which also need to be close (up to cutoff) to count as degenerate.
    subset : 1D array
        Optionally selects a subset of the indices
    cutoff : float
        Precision up to which values still count as degenerate.

    Returns
    -------
    idx_groups : list of tuple of int
        Each tuple `group` contains indices ``i, j, k, ...`` for which the values are closer than
        `cutoff`, i.e., ``|E[j, k, ...] - E[i]| <= cutoff``.
        Each index appears exactly once (if it is contained in `subset`).

    .. testsetup ::

        from tenpy.tools.misc import *

    >>> E = [2., 2.4, 1.9999, 1.8, 2.3999, 5, 1.8]
    ... # -> 0   1    2       3    4       5  6
    >>> k = [0,  1,   2,      2,   1,      2, 1]
    >>> group_by_degeneracy(E, cutoff=0.001)
    [(0, 2), (1, 4), (3, 6), (5,)]
    >>> group_by_degeneracy(E, k, cutoff=0.001)  # k and E need to be close
    [(0,), (1, 4), (2,), (3,), (5,), (6,)]
    """
    assert cutoff >= 0.
    E = np.asarray(E)
    args = [np.asarray(arg) for arg in args]
    N, = E.shape
    groups = []
    if subset is None:
        subset = np.arange(N, dtype=np.intp)
    else:
        subset = np.asarray(subset, dtype=np.intp)
    while len(subset) > 0:
        x = subset[0]
        group = np.abs(E[subset] - E[x]) <= cutoff
        for arg in args:
            group = np.logical_and(group, np.abs(arg[subset] - arg[x]) <= cutoff)
        groups.append(tuple(subset[group]))
        subset = subset[np.logical_not(group)]
    return groups


def get_close(values, target, default=None, eps=1.e-13):
    """Iterate through `values` and return first entry closer than `eps`.

    Parameters
    ----------
    values : iterable of float
        Values to compare to.
    target : float
        Value to find.
    default :
        Returned if no value close to `target` is found.
    eps : float
        Tolerance what counts as "close", namely everything with ``abs(val-target) < eps``.

    Returns
    -------
    value : float
        An entry of `values`, if one close to `target` is found, otherwise `default`.
    """
    for v in values:
        if abs(v - target) < eps:
            return v
    return default


def find_subclass(base_class, subclass_name):
    """For a given base class, recursively find the subclass with the given name.

    Parameters
    ----------
    base_class : class
        The base class of which `subclass_name` is supposed to be a subclass.
    subclass_name : str | type
        The name (str) of the class to be found.
        Alternatively, if a type is given, it is directly returned. In that case, a warning is
        raised if it is not a subclass of `base_class`.

    Returns
    -------
    subclass : class
        Class with name `subclass_name` which is a subclass of the `base_class`.
        None, if no subclass of the given name is found.

    Raises
    ------
    ValueError: When no or multiple subclasses of `base_class` exists with that `subclass_name`.
    """
    if not isinstance(subclass_name, str):
        subclass = subclass_name
        if not isinstance(subclass, type):
            raise TypeError("expect a str or class for `subclass_name`, got " + repr(subclass))
        if not issubclass(subclass, base_class):
            # still allow it: might intend duck-typing. However, a warning should be raised!
            warnings.warn(f"find_subclass: {subclass!r} is not subclass of {base_class!r}")
        return subclass
    found = set()
    _find_subclass_recursion(base_class, subclass_name, found, set())
    if len(found) == 0:
        raise ValueError(f"No subclass of {base_class.__name__} called {subclass_name!r} defined. "
                         "Maybe missing an import of a file with a custom class definition?")
    elif len(found) == 1:
        return found.pop()
    else:
        found_not_deprecated = [c for c in found if not getattr(c, 'deprecated', False)]
        if len(found_not_deprecated) == 1:
            return found_not_deprecated[0]
        msg = f"There exist multiple subclasses of {base_class!r} with name {subclass_name!r}:"
        raise ValueError('\n'.join([msg] + [repr(c) for c in found]))


def _find_subclass_recursion(base_class, name_to_find, found, checked):
    if base_class.__name__ == name_to_find:
        found.add(base_class)
    for subcls in base_class.__subclasses__():
        if subcls in checked:
            continue
        _find_subclass_recursion(subcls, name_to_find, found, checked)
        checked.add(subcls)


_UNSET = object()  # sentinel


def get_recursive(nested_data, recursive_key, separator=".", default=_UNSET):
    """Extract specific value from a nested data structure.

    Parameters
    ----------
    nested_data : dict of dict (-like)
        Some nested data structure supporting a dict-like interface.
    recursive_key : str
        The key(-parts) to be extracted, separated by `separator`.
        A leading `separator` is ignored.
    separator : str
        Separator for splitting `recursive_key` into subkeys.
    default :
        If not specified, the function raises a `KeyError` if the recursive_key is invalid.
        If given, return this value when any of the nested dicts does not contain the subkey.

    Returns
    -------
    entry :
        For example, ``recursive_key="some.sub.key"`` will result in extracting
        ``nested_data["some"]["sub"]["key"]``.

    See also
    --------
    set_recursive : same for changing/setting a value.
    flatten : Get a completely flat structure.
    """
    if recursive_key.startswith(separator):
        recursive_key = recursive_key[len(separator):]
    if not recursive_key:
        return nested_data  # return the original data if recursive_key is just "/"
    for subkey in recursive_key.split(separator):
        if default is not _UNSET and subkey not in nested_data:
            return default
        nested_data = nested_data[subkey]
    return nested_data


def set_recursive(nested_data, recursive_key, value, separator=".", insert_dicts=False):
    """Same as :func:`get_recursive`, but set the data entry to `value`."""
    if recursive_key.startswith(separator):
        recursive_key = recursive_key[len(separator):]
    subkeys = recursive_key.split(separator)
    for subkey in subkeys[:-1]:
        if insert_dicts and subkey not in nested_data:
            nested_data[subkey] = {}
        nested_data = nested_data[subkey]
    nested_data[subkeys[-1]] = value


def update_recursive(nested_data, update_data, separator=".", insert_dicts=True):
    """Wrapper around :func:`set_recursive` to allow updating multiple values at once.

    It simply calls :func:`set_recursive` for each ``recursive_key, value in update_data.items()``.
    """
    for k, v in update_data.items():
        set_recursive(nested_data, k, v, separator, insert_dicts)


def merge_recursive(*nested_data, conflict='error', path=None):
    """Merge nested dictionaries `nested1` and `nested2`.

    Parameters
    ----------
    *nested_data: dict of dict
        Nested dictionaries that should be merged.
    path: list of str
        Path inside the nesting for useful error message.
    conflict: "error" | "first" | "last"
        How to handle conflicts: raise an error (if the values are different),
        or just give priority to the first or last `nested_data` that still has a value,
        even if they are different.

    Returns
    -------
    merged: dict of dict
        A single nested dictionary with the keys/values of the `nested_data` merged.
        Dictionary values appearing in multiple of the `nested_data` get merged recursively.
    """
    if len(nested_data) == 0:
        raise ValueError("need at least one nested_data")
    elif len(nested_data) == 1:
        return nested_data[0]
    elif len(nested_data) > 2:
        merged = nested_data[0]
        for to_merge in nested_data[1:]:
            merged = merge_recursive(merged, to_merge, conflict=conflict, path=path)
        return merged
    nested1, nested2 = nested_data
    if path is None:
        path = []
    merged = nested1.copy()
    for key, val2 in nested2.items():
        if key in merged:
            val1 = merged[key]
            if isinstance(val1, Mapping) and isinstance(val2, Mapping):
                merged[key] = merge_recursive(val1,
                                              val2,
                                              conflict=conflict,
                                              path=path + [repr(key)])
            else:
                if conflict == 'error':
                    if val1 != val2:
                        path = ':'.join(path + [repr(key)])
                        msg = '\n'.join([
                            f"Conflict with different values at {path}; we got:",
                            repr(val1),
                            repr(val2)
                        ])
                        raise ValueError(msg)
                elif conflict == 'first':
                    pass
                elif conflict == 'last':
                    merged[key] = val2
        else:
            merged[key] = val2
    return merged


def flatten(mapping, separator='.'):
    """Obtain a flat dictionary with all key/value pairs of a nested data structure.

    Parameters
    ----------
    separator : str
        Separator for merging keys to a single string.

    Returns
    -------
    flat_config : dict
        A single dictionary with all key-value pairs.

    Examples
    --------
    .. testsetup ::

        from tenpy.tools.misc import *

    >>> sample_data = {'some': {'nested': {'entry': 100, 'structure': 200},
    ...                         'subkey': 10},
    ...                'topentry': 1}
    >>> flat = flatten(sample_data)
    >>> for k in sorted(flat):
    ...     print(repr(k), ':', flat[k])
    'some.nested.entry' : 100
    'some.nested.structure' : 200
    'some.subkey' : 10
    'topentry' : 1


    See also
    --------
    get_recursive : Useful to obtain a single entry from a nested data structure.
    """
    if isinstance(mapping, Config):
        mapping = mapping.as_dict()
    result = {}  #mapping.copy()
    for k1, v1 in mapping.items():
        if isinstance(v1, dict):
            flat_submapping = flatten(v1, separator)
            for k2, v2 in flat_submapping.items():
                new_key = separator.join((k1, k2))
                result[new_key] = v2
        else:
            result[k1] = v1
    return result


#: default value for :cfg:option:`log.skip_setup`
skip_logging_setup = False


def setup_logging(options=None,
                  output_filename=None,
                  *,
                  filename=_not_set,
                  to_stdout="INFO",
                  to_file="INFO",
                  format="%(levelname)-8s: %(message)s",
                  datefmt=None,
                  logger_levels={},
                  dict_config=None,
                  capture_warnings=None,
                  skip_setup=None):
    """Configure the :mod:`logging` module.

    The default logging setup is given by the following equivalent `dict_config`
    (here in [yaml]_ format for better readability).

    ..
        If you change the code block below, please also change the corresponding block
        in :doc:`/intro/logging`.

    .. code-block :: yaml

        version: 1  # mandatory for logging config
        disable_existing_loggers: False  # keep module-based loggers already defined!
        formatters:
            custom:
                format: "%(levelname)-8s: %(message)s"   # options['format']
        handlers:
            to_stdout:
                class: logging.StreamHandler
                level: INFO         # options['to_stdout']
                formatter: custom
                stream: ext://sys.stdout
            to_file:
                class: logging.FileHandler
                level: INFO         # options['to_file']
                formatter: custom
                filename: output_filename.log   # options['filename']
                mode: a
        root:
            handlers: [to_stdout, to_file]
            level: DEBUG

    .. note ::
        We **remove** any previously configured logging handlers.
        This is to handle the case when this function is called multiple times,
        e.g., because you run multiple :class:`~tenpy.simulations.simulation.Simulation`
        classes sequentially (e.g., :func:`~tenpy.simulations.simulation.run_seq_simulations`).

    .. deprecated :: 0.9.0
        The arguments were previously collected in a dictionary `options`.
        Now they should be given directly as keyword arguments.

    Parameters
    ----------
    **kwargs :
        Keyword arguments as described in the options below.
    output_filename : None | str
        The filename for where results are saved. The :cfg:option:`log.filename` for the
        log-file defaults to this, but replacing the extension with ``.log``.

    Options
    -------
    .. cfg:config :: log

        skip_setup: bool
            If True, don't change anything in the logging setup; just return.
            This is useful for testing purposes, where `pytest` handles the logging setup.
            All other options are ignored in this case.
        to_stdout : None | ``"DEBUG" | "INFO" | "WARNING" | "ERROR" | "CRITICAL"``
            If not None, print log with (at least) the given level to stdout.
        to_file : None | ``"DEBUG" | "INFO" | "WARNING" | "ERROR" | "CRITICAL"``
            If not None, save log with (at least) the given level to a file.
            The filename is given by `filename`.
        filename : str
            Filename for the logfile.
            If not set, it defaults  to `output_filename` with the extension replaced to ".log".
            If ``None``, no log-file will be created, even with `to_file` set.
        logger_levels : dict(str, str)
            Set levels for certain loggers, e.g. ``{'tenpy.tools.params': 'WARNING'}`` to suppress
            the parameter readouts logs.
            The keys of this dictionary are logger names, which follow the module structure in
            tenpy.
            For example, setting the level for `tenpy.simulations` will change the level
            for all loggers in any of those submodules, including the one provided as
            ``Simulation.logger`` class attribute. Hence, all messages from Simulation class
            methods calling ``self.logger.info(...)`` will be affected by that.
        format : str
            Formatting string, `fmt` argument of :class:`logging.Formatter`.
<<<<<<< HEAD
            You can for example use ``"{levelname:.4s} {asctime} {message}"`` to include the time
            stamp of each message into the log - this is usefull to get an idea where code hangs.
=======
            You can for example use ``"{loglevel:.4s} {asctime} {message}"`` to include the time
            stamp of each message into the log - this is useful to get an idea where code hangs.
>>>>>>> aac0b8f8
            Find
            `allowed keys <https://docs.python.org/3/library/logging.html#logrecord-attributes>`_
            here. The style of the formatter is chosen depending on whether the format string
            contains ``'%' '{' '$'``, respectively.
        datefmt : str
            Formatting string for the `asctime` key in the `format`, e.g. ``"%Y-%m-%d %H:%M:%S"``,
            see :meth:`logging.Formatter.formatTime`.
        dict_config : dict
            Alternatively, a full configuration dictionary for :func:`logging.config.dictConfig`.
            If used, all other options except `skip_setup` and `capture_warnings` are ignored.
        capture_warnings : bool
            Whether to call :func:`logging.captureWarnings` to include the warnings into the log.
    """
    import logging.config
    if options is not None:
        warnings.warn("Give logging parameters directly as keyword arguments!", FutureWarning, 2)
        locals().update(**options)
    if filename is _not_set:
        if output_filename is not None:
            root, ext = os.path.splitext(output_filename)
            assert ext != '.log'
            filename = root + '.log'
        else:
            filename = None
    if capture_warnings is None:
        capture_warnings = dict_config is not None or to_stdout or to_file
    if skip_setup is None:
        skip_setup = skip_logging_setup
    if skip_setup:
        return
    if dict_config is None:
        handlers = {}
        if to_stdout:
            handlers['to_stdout'] = {
                'class': 'logging.StreamHandler',
                'level': to_stdout,
                'formatter': 'custom',
                'stream': 'ext://sys.stdout',
            }
        if to_file and filename is not None:
            handlers['to_file'] = {
                'class': 'logging.FileHandler',
                'level': to_file,
                'formatter': 'custom',
                'filename': filename,
                'mode': 'a',
            }
            if not to_stdout:
                cwd = os.getcwd()
                print(f"now logging to {cwd!s}/{filename!s}")
        dict_config = {
            'version': 1,  # mandatory
            'disable_existing_loggers': False,
            'formatters': {
                'custom': {
                    'format': format,
                    'datefmt': datefmt
                }
            },
            'handlers': handlers,
            'root': {
                'handlers': list(handlers.keys()),
                'level': 'DEBUG'
            },
            'loggers': {},
        }
        if '%' not in format:
            if '{' in format:
                assert '$' not in format
                style = '{'
            else:
                assert '$' in format
                style = '$'
            dict_config['formatters']['custom']['style'] = style
        for name, level in logger_levels.items():
            if name == 'root':
                dict_config['root']['level'] = level
            else:
                dict_config['loggers'].setdefault(name, {})['level'] = level
    else:
        dict_config.setdefault('disable_existing_loggers', False)
    # note: dictConfig cleans up previously existing handlers etc
    logging.config.dictConfig(dict_config)
    if capture_warnings:
        logging.captureWarnings(True)


def build_initial_state(size, states, filling, mode='random', seed=None):
    warnings.warn(
        "Deprecated `build_initial_state`: Use `tenpy.networks.mps.InitialStateBuilder` instead.",
        category=FutureWarning,
        stacklevel=2)
    from tenpy.networks import mps
    return mps.build_initial_state(size, states, filling, mode, seed)


def setup_executable(mod, run_defaults, identifier_list=None):
    """Read command line arguments and turn into useable dicts.

    .. warning ::

        this is a deprecated interface. Use the :class:`~tenpy.simulations.simulation.Simulation`
        interface in combination with :func:`~tenpy.console_main` instead.
        You can invoke that from the command line as ``python -m tenpy ...``.

    Uses default values defined at:
    - model class for model_par
    - here for sim_par
    - executable file for run_par
    Alternatively, a model_defaults dictionary and identifier_list can be supplied without the model

    NB: for setup_executable to work with a model class, the model class needs to define two things:
            - defaults, a static (class level) dictionary with (key, value) pairs that have the name
              of the parameter (as string) as key, and the default value as value.
            - identifier, a static (class level) list or other iterable with the names of the parameters
              to be used in filename identifiers.

    Parameters
    ----------
    mod : model | dict
        Model class (or instance) OR a dictionary containing model defaults
    run_defaults : dict
        default values for executable file parameters
    identifier_list : iterable
        Used only if mod is a dict. Contains the identifier variables

    Returns
    -------
    model_par, sim_par, run_par : dict
        containing all parameters.
    args :
        namespace with raw arguments for some backwards compatibility with executables.
    """
    warnings.warn("Deprecated: use `tenpy.run_simulation` and `tenpy.console_main` instead.",
                  category=FutureWarning,
                  stacklevel=2)
    parser = argparse.ArgumentParser()

    # These deal with backwards compatibility (supplying a model)
    if type(mod) != dict and identifier_list == None:  # Assume we've been given a model class
        try:
            model_defaults = mod.defaults
            identifier_list = mod.identifier
        except AttributeError as err:
            print("Cannot get model defaults and identifier list from mod. Is mod a class/instance?")
            print(err)
            raise AttributeError
    elif type(mod) == dict and hasattr(identifier_list, '__iter__'):
        model_defaults = mod
    else:
        raise ValueError("If model_par are supplied as dict, identifier_list should be provided.")

    # The model_par bit (for all model parameters)
    for label, value in model_defaults.items():
        if type(value) == bool:  # For boolean defaults, we want a true/false flag
            if value:
                parser.add_argument('-' + label, action='store_false')
            else:
                parser.add_argument('-' + label, action='store_true')
        else:  # For non-boolean defaults, take the type of the default as type for the cmdline var
            parser.add_argument('-' + label, type=type(value), default=value)

    # The run_par bit (for executable-level parameters). These are defined in the executable file
    # but need to be included for argparse to work correctly.
    for label, value in run_defaults.items():
        if type(value) == bool:  # For boolean defaults, we want a true/false flag
            if value:
                parser.add_argument('-' + label, action='store_false')
            else:
                parser.add_argument('-' + label, action='store_true')
        else:  # For non-boolean defaults, take the type of the default as type for the cmdline var
            print('Adding argument', label)
            parser.add_argument('-' + label, type=type(value), default=value)
    # The following parameters are run-time but so general they're defined here
    parser.add_argument('-ncores', type=int, default=1)
    parser.add_argument('-dir', type=str, default=None)
    parser.add_argument('-plots', action='store_true')  # Generic flag to activate plotting
    parser.add_argument('-seed', default=None)  # For anything random

    # The sim_par bit (for DMRG-related parameters). These don't vary, so we'll just define here.
    parser.add_argument('-chi', type=int, default=100)
    parser.add_argument('-dchi', type=int, default=20)  # Step size for chi ramp
    parser.add_argument('-dsweeps', type=int, default=20)  # Number of sweeps for chi step
    parser.add_argument('-min_sweeps', type=int, default=30)
    parser.add_argument('-max_sweeps', type=int, default=1000)
    #parser.add_argument('-n_steps', type=int, default=10)
    #parser.add_argument('-max_steps', type=int, default=2400)
    parser.add_argument('-mixer', action='store_true')  # To activate mixer
    parser.add_argument('-mix_str', type=float, default=1.e-3)
    parser.add_argument('-mix_dec', type=float, default=1.5)
    parser.add_argument('-mix_len', type=int, default=80)
    parser.add_argument('-start_env', type=int, default=0)
    parser.add_argument('-update_env', type=int)

    # Now parse and turn into manageable dicts.
    args = parser.parse_args()
    par_dict = vars(args)  # Turns args (='Namespace' object) into dict.

    model_par = {}
    for label in model_defaults.keys():  # Select the model-relevant parts of par_dict
        model_par[label] = par_dict[label]

    run_par = {}
    for label in run_defaults.keys():  # Select the executable-relevant parts of par_dict
        run_par[label] = par_dict[label]

    try:
        sim_par = {
            'chi_list': chi_list(args.chi, args.dchi, args.dsweeps),
            'N_sweeps_check': 10,
            'min_sweeps': args.min_sweeps,
            'max_sweeps': args.max_sweeps,
            'verbose': args.verbose,  # Take this from the model
            'lanczos_params': {
                'N_min': 2,
                'N_max': 40,
                'E_tol': 10**(-12)
            }
        }
    except AttributeError as err:
        print(
            'sim_par parsing has failed, most likely because model does not define verbose parameter.'
        )
        print(err)
        raise AttributeError
    if args.mixer:
        sim_par['mixer'] = True
        sim_par['mixer_params'] = {
            'amplitude': args.mix_str,
            'decay': args.mix_dec,
            'disable_after': args.mix_len
        }

    # Having set up all dictionaries, we can now do some other setting up
    omp_set_nthreads(args.ncores)
    if not args.dir == None:
        os.chdir(args.dir)
    import matplotlib
    matplotlib.rcParams["savefig.directory"] = os.chdir(os.getcwd())

    # Build the identifier based on model-defined and general parameters
    identifier = "chi_{}_seed_{}_".format(args.chi, args.seed)  # Only use seed if supplied?
    for varname in identifier_list:
        if 'conserve' in varname:
            shortened = varname.replace('conserve',
                                        'cons').replace('number',
                                                        'num').replace('charge',
                                                                       'ch').replace('spin', 'S')
            identifier += shortened + "_"
        elif model_par[varname] != 0:  # Parameters that are 0 are ignored. Only want supplied?
            identifier += varname + "_" + str(model_par[varname]) + "_"
    if args.mixer:
        identifier += 'mix_({},{},{})'.format(args.mix_str, args.mix_dec, args.mix_len)
    if identifier[-1] == "_":
        identifier = identifier[:-1]
    # Attempt to shorten the identifier
    identifier = identifier.replace('periodic', 'inf').replace('finite', 'fin').replace('.0_', '_')
    if len(identifier) >= 144:
        print("Warning: identifier has a length longer than max filename on encrypted Ubuntu!")

    run_par.update({
        'ncores': args.ncores,
        'dir': args.dir,
        'plots': args.plots,
        'identifier': identifier,
        'seed': args.seed,
    })

    return model_par, sim_par, run_par, args


def convert_memory_units(value, unit_from='bytes', unit_to=None):
    """Convert between different memory units.

    Parameters
    ----------
    value : float
        The value to convert.
    unit_from : ``'bytes'| 'KB'| 'MB'| 'GB'| 'TB'``
        The unit to convert from.
    unit_to : ``None | 'bytes'| 'KB'| 'MB'| 'GB'| 'TB'``
        The unit to convert to.
        The default ``None`` chooses a human-readable largest unit smaller than `value`.

    Returns
    -------
    value : float
        The value in the unit `unit_to`.
    unit_to : str
        The unit to which `value` was converted.
    """
    units = ['bytes', 'KB', 'MB', 'GB', 'TB']
    factors = [1024**i for i in range(len(units))]
    value = value * factors[units.index(unit_from)]  # first convert to bytes
    if unit_to is None:
        for f, unit_to in reversed(list(zip(factors, units))):
            if value > f:
                break
        return value / f, unit_to
    value = value / factors[units.index(unit_to)]  # now convert back to unit_to
    return value, unit_to<|MERGE_RESOLUTION|>--- conflicted
+++ resolved
@@ -848,13 +848,8 @@
             methods calling ``self.logger.info(...)`` will be affected by that.
         format : str
             Formatting string, `fmt` argument of :class:`logging.Formatter`.
-<<<<<<< HEAD
-            You can for example use ``"{levelname:.4s} {asctime} {message}"`` to include the time
-            stamp of each message into the log - this is usefull to get an idea where code hangs.
-=======
             You can for example use ``"{loglevel:.4s} {asctime} {message}"`` to include the time
             stamp of each message into the log - this is useful to get an idea where code hangs.
->>>>>>> aac0b8f8
             Find
             `allowed keys <https://docs.python.org/3/library/logging.html#logrecord-attributes>`_
             here. The style of the formatter is chosen depending on whether the format string
