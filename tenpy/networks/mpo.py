"""Matrix product operator (MPO).

An MPO is the generalization of an :class:`~tenpy.networks.mps.MPS` to operators. Graphically::

    |      ^        ^        ^
    |      |        |        |
    |  ->- W[0] ->- W[1] ->- W[2] ->- ...
    |      |        |        |
    |      ^        ^        ^

So each 'matrix' has two physical legs ``p, p*`` instead of just one,
i.e. the entries of the 'matrices' are local operators.
Valid boundary conditions of an MPO are the same as for an MPS
(i.e. ``'finite' | 'segment' | 'infinite'``).
(In general, you can view the MPO as an MPS with larger physical space and bring it into
canoncial form. However, unlike for an MPS, this doesn't simplify calculations.
Thus, an MPO has no `form`.)

We use the following label convention for the `W` (where arrows indicate `qconj`)::

    |            p*
    |            ^
    |            |
    |     wL ->- W ->- wR
    |            |
    |            ^
    |            p


If an MPO describes a sum of local terms (e.g. most Hamiltonians),
some bond indices correspond to 'only identities to the left/right'.
We store these indices in `IdL` and `IdR` (if there are such indices).

Similar as for the MPS, a bond index ``i`` is *left* of site `i`,
i.e. between sites ``i-1`` and ``i``.
"""
# Copyright 2018-2021 TeNPy Developers, GNU GPLv3

import numpy as np
from scipy.linalg import expm
import warnings
import sys
import copy
import logging
logger = logging.getLogger(__name__)

from ..linalg import np_conserved as npc
from ..linalg.sparse import NpcLinearOperator, FlatLinearOperator
from .site import group_sites, Site
from ..tools.string import vert_join
from .mps import MPS as _MPS  # only for MPS._valid_bc
from .mps import MPSEnvironment
from .terms import TermList, OnsiteTerms, CouplingTerms, MultiCouplingTerms
from ..tools.misc import to_iterable, add_with_None_0
from ..tools.math import lcm
from ..tools.params import asConfig
from ..algorithms.truncation import TruncationError, svd_theta

__all__ = [
    'MPO', 'make_W_II', 'MPOGraph', 'MPOEnvironment', 'MPOTransferMatrix', 'grid_insert_ops'
]


class MPO:
    """Matrix product operator, finite (MPO) or infinite (iMPO).

    Parameters
    ----------
    sites : list of :class:`~tenpy.models.lattice.Site`
        Defines the local Hilbert space for each site.
    Ws : list of :class:`~tenpy.linalg.np_conserved.Array`
        The matrices of the MPO. Should have labels ``wL, wR, p, p*``.
    bc : {'finite' | 'segment' | 'infinite'}
        Boundary conditions as described in :mod:`~tenpy.networks.mps`.
        ``'finite'`` requires ``Ws[0].get_leg('wL').ind_len = 1``.
    IdL : (iterable of) {int | None}
        Indices on the bonds, which correpond to 'only identities to the left'.
        A single entry holds for all bonds.
    IdR : (iterable of) {int | None}
        Indices on the bonds, which correpond to 'only identities to the right'.
    max_range : int | np.inf | None
        Maximum range of hopping/interactions (in unit of sites) of the MPO. ``None`` for unknown.
    explicit_plus_hc : bool
        If True, this flag indicates that the hermitian conjugate of the MPO should be
        computed and added at runtime, i.e., `self` is not (necessarily) hermitian.

    Attributes
    ----------
    chinfo : :class:`~tenpy.linalg.np_conserved.ChargeInfo`
        The nature of the charge.
    sites : list of :class:`~tenpy.models.lattice.Site`
        Defines the local Hilbert space for each site.
    dtype : type
        The data type of the `_W`.
    bc : {'finite' | 'segment' | 'infinite'}
        Boundary conditions as described in :mod:`~tenpy.networks.mps`.
        ``'finite'`` requires ``Ws[0].get_leg('wL').ind_len = 1``.
    IdL : list of {int | None}
        Indices on the bonds (length `L`+1), which correpond to 'only identities to the left'.
        ``None`` for bonds where it is not set.
        In standard form, this is `0` (except for unset bonds in finite case)
    IdR : list of {int | None}
        Indices on the bonds (length `L`+1), which correpond to 'only identities to the right'.
        ``None`` for bonds where it is not set.
        In standard form, this is the last index on the bond (except for unset bonds in finite case).
    max_range : int | np.inf | None
        Maximum range of hopping/interactions (in unit of sites) of the MPO. ``None`` for unknown.
    grouped : int
        Number of sites grouped together, see :meth:`group_sites`.
    explicit_plus_hc : bool
        If True, this flag indicates that the hermitian conjugate of the MPO should be
        computed and added at runtime, i.e., `self` is not (necessarily) hermitian.
    _W : list of :class:`~tenpy.linalg.np_conserved.Array`
        The matrices of the MPO. Labels are ``'wL', 'wR', 'p', 'p*'``.
    _valid_bc : tuple of str
        Class attribute. Valid boundary conditions; the same as for an MPS.
    """

    _valid_bc = _MPS._valid_bc  # same valid boundary conditions as an MPS.

    def __init__(self,
                 sites,
                 Ws,
                 bc='finite',
                 IdL=None,
                 IdR=None,
                 max_range=None,
                 explicit_plus_hc=False):
        self.sites = list(sites)
        self.chinfo = self.sites[0].leg.chinfo
        self.dtype = dtype = np.find_common_type([W.dtype for W in Ws], [])
        self._W = [W.astype(dtype, copy=True) for W in Ws]
        self.IdL = self._get_Id(IdL, len(sites))
        self.IdR = self._get_Id(IdR, len(sites))
        self.grouped = 1
        self.bc = bc
        self.max_range = max_range
        self.explicit_plus_hc = explicit_plus_hc
        self.test_sanity()

    def copy(self):
        """Make a shallow copy of `self`."""
        return copy.copy(self)

    def save_hdf5(self, hdf5_saver, h5gr, subpath):
        """Export `self` into a HDF5 file.

        This method saves all the data it needs to reconstruct `self` with :meth:`from_hdf5`.

        Specifically, it saves
        :attr:`sites`,
        :attr:`chinfo`,
        :attr:`max_range` (under these names),
        :attr:`_W` as ``"tensors"``,
        :attr:`IdL` as ``"index_identity_left"``,
        :attr:`IdR` as ``"index_identity_right"``, and
        :attr:`bc` as ``"boundary_condition"``.
        Moreover, it saves :attr:`L`, :attr:`explicit_plus_hc` and :attr:`grouped` as HDF5 attributes,
        as well as the maximum of :attr:`chi` under the name :attr:`max_bond_dimension`.

        Parameters
        ----------
        hdf5_saver : :class:`~tenpy.tools.hdf5_io.Hdf5Saver`
            Instance of the saving engine.
        h5gr : :class`Group`
            HDF5 group which is supposed to represent `self`.
        subpath : str
            The `name` of `h5gr` with a ``'/'`` in the end.
        """
        hdf5_saver.save(self.sites, subpath + "sites")
        hdf5_saver.save(self.chinfo, subpath + "chinfo")
        hdf5_saver.save(self._W, subpath + "tensors")
        hdf5_saver.save(self.IdL, subpath + "index_identity_left")
        hdf5_saver.save(self.IdR, subpath + "index_identity_right")
        h5gr.attrs["grouped"] = self.grouped
        hdf5_saver.save(self.bc, subpath + "boundary_condition")
        hdf5_saver.save(self.max_range, subpath + "max_range")
        h5gr.attrs["explicit_plus_hc"] = self.explicit_plus_hc
        h5gr.attrs["L"] = self.L  # not needed for loading, but still usefull metadata
        h5gr.attrs["max_bond_dimension"] = np.max(self.chi)  # same

    @classmethod
    def from_hdf5(cls, hdf5_loader, h5gr, subpath):
        """Load instance from a HDF5 file.

        This method reconstructs a class instance from the data saved with :meth:`save_hdf5`.

        Parameters
        ----------
        hdf5_loader : :class:`~tenpy.tools.hdf5_io.Hdf5Loader`
            Instance of the loading engine.
        h5gr : :class:`Group`
            HDF5 group which is represent the object to be constructed.
        subpath : str
            The `name` of `h5gr` with a ``'/'`` in the end.

        Returns
        -------
        obj : cls
            Newly generated class instance containing the required data.
        """
        obj = cls.__new__(cls)  # create class instance, no __init__() call
        hdf5_loader.memorize_load(h5gr, obj)

        obj.sites = hdf5_loader.load(subpath + "sites")
        obj.chinfo = hdf5_loader.load(subpath + "chinfo")
        obj._W = hdf5_loader.load(subpath + "tensors")
        obj.dtype = np.find_common_type([W.dtype for W in obj._W], [])
        obj.IdL = hdf5_loader.load(subpath + "index_identity_left")
        obj.IdR = hdf5_loader.load(subpath + "index_identity_right")
        obj.grouped = hdf5_loader.get_attr(h5gr, "grouped")
        obj.bc = hdf5_loader.load(subpath + "boundary_condition")
        obj.max_range = hdf5_loader.load(subpath + "max_range")
        obj.explicit_plus_hc = h5gr.attrs.get("explicit_plus_hc", False)
        obj.test_sanity()
        return obj

    @classmethod
    def from_grids(cls,
                   sites,
                   grids,
                   bc='finite',
                   IdL=None,
                   IdR=None,
                   Ws_qtotal=None,
                   legs=None,
                   max_range=None,
                   explicit_plus_hc=False):
        """Initialize an MPO from `grids`.

        Parameters
        ----------
        sites : list of :class:`~tenpy.models.lattice.Site`
            Defines the local Hilbert space for each site.
        grids : list of list of list of entries
            For each site (outer-most list) a matrix-grid (corresponding to ``wL, wR``)
            with entries being or representing (see :func:`grid_insert_ops`) onsite-operators.
        bc : {'finite' | 'segment' | 'infinite'}
            Boundary conditions as described in :mod:`~tenpy.networks.mps`.
        IdL : (iterable of) {int | None}
            Indices on the bonds, which correpond to 'only identities to the left'.
            A single entry holds for all bonds.
        IdR : (iterable of) {int | None}
            Indices on the bonds, which correpond to 'only identities to the right'.
        Ws_qtotal : (list of) total charge
            The `qtotal` to be used for each grid. Defaults to zero charges.
        legs : list of :class:`~tenpy.linalg.charge.LegCharge`
            List of charges for 'wL' legs left of each `W`, L + 1 entries.
            The last entry should be the conjugate of the 'wR' leg,
            i.e. identical to ``legs[0]`` for 'infinite' `bc`.
            By default, determine the charges automatically. This is limited to cases where
            there are no "dangling open ends" in the MPO graph. (The :class:`MPOGraph` can handle
            those cases, though.)
        max_range : int | np.inf | None
            Maximum range of hopping/interactions (in unit of sites) of the MPO.
            ``None`` for unknown.
        explicit_plus_hc : bool
            If True, the Hermitian conjugate of the MPO is computed at runtime,
            rather than saved in the MPO.

        See also
        --------
        grid_insert_ops : used to plug in `entries` of the grid.
        tenpy.linalg.np_conserved.grid_outer : used for final conversion.
        """
        chinfo = sites[0].leg.chinfo
        L = len(sites)
        assert len(grids) == L  # wrong arguments?
        grids = [grid_insert_ops(site, grid) for site, grid in zip(sites, grids)]
        if Ws_qtotal is None:
            Ws_qtotal = [chinfo.make_valid()] * L
        else:
            Ws_qtotal = chinfo.make_valid(Ws_qtotal)
            if Ws_qtotal.ndim == 1:
                Ws_qtotal = [Ws_qtotal] * L
        IdL = cls._get_Id(IdL, L)
        IdR = cls._get_Id(IdR, L)
        if legs is None:
            if bc != 'infinite':
                # ensure that we have only a single entry in the first and last leg
                # i.e. project grids[0][:, :] -> grids[0][IdL[0], :]
                # and         grids[-1][:, :] -> grids[-1][:,IdR[-1], :]
                first_grid = grids[0]
                last_grid = grids[-1]
                if len(first_grid) > 1:
                    grids[0] = [first_grid[IdL[0]]]
                    IdL[0] = 0
                    IdR[0] = None
                if len(last_grid[0]) > 1:
                    grids[-1] = [[row[IdR[-1]]] for row in last_grid]
                    IdR[-1] = 0
                    IdL[-1] = None
                legs = _calc_grid_legs_finite(chinfo, grids, Ws_qtotal, None)
            else:
                legs = _calc_grid_legs_infinite(chinfo, grids, Ws_qtotal, None, IdL[0])
        # now build the `W` from the grid
        assert len(legs) == L + 1
        Ws = []
        for i in range(L):
            W = npc.grid_outer(grids[i], [legs[i], legs[i + 1].conj()], Ws_qtotal[i], ['wL', 'wR'])
            Ws.append(W)
        return cls(sites, Ws, bc, IdL, IdR, max_range, explicit_plus_hc)

    def test_sanity(self):
        """Sanity check, raises ValueErrors, if something is wrong."""
        assert self.L == len(self.sites)
        if self.bc not in self._valid_bc:
            raise ValueError("invalid MPO boundary conditions: " + repr(self.bc))
        for i in range(self.L):
            S = self.sites[i]
            W = self._W[i]
            S.leg.test_equal(W.get_leg('p'))
            S.leg.test_contractible(W.get_leg('p*'))
            if self.bc == 'infinite' or i + 1 < self.L:
                W2 = self.get_W(i + 1)
                W.get_leg('wR').test_contractible(W2.get_leg('wL'))
        if not (len(self.IdL) == len(self.IdR) == self.L + 1):
            raise ValueError("wrong len of `IdL`/`IdR`")

    @property
    def L(self):
        """Number of physical sites; for an iMPO the len of the MPO unit cell."""
        return len(self.sites)

    @property
    def dim(self):
        """List of local physical dimensions."""
        return [site.dim for site in self.sites]

    @property
    def finite(self):
        """Distinguish MPO vs iMPO.

        True for an MPO (``bc='finite', 'segment'``), False for an iMPO (``bc='infinite'``).
        """
        assert (self.bc in self._valid_bc)
        return self.bc != 'infinite'

    @property
    def chi(self):
        """Dimensions of the virtual bonds."""
        return [W.get_leg('wL').ind_len for W in self._W] + [self._W[-1].get_leg('wR').ind_len]

    def get_W(self, i, copy=False):
        """Return `W` at site `i`."""
        i = self._to_valid_index(i)
        if copy:
            return self._W[i].copy()
        return self._W[i]

    def set_W(self, i, W):
        """Set `W` at site `i`."""
        i = self._to_valid_index(i)
        self._W[i] = W

    def get_IdL(self, i):
        """Return index of `IdL` at bond to the *left* of site `i`.

        May be ``None``.
        """
        i = self._to_valid_index(i, bond=True)
        return self.IdL[i]

    def get_IdR(self, i):
        """Return index of `IdR` at bond to the *right* of site `i`.

        May be ``None``.
        """
        i = self._to_valid_index(i, bond=True)
        return self.IdR[i + 1]

    def enlarge_mps_unit_cell(self, factor=2):
        """Repeat the unit cell for infinite MPS boundary conditions; in place.

        Parameters
        ----------
        factor : int
            The new number of sites in the unit cell will be increased from `L` to ``factor*L``.
        """
        if int(factor) != factor:
            raise ValueError("`factor` should be integer!")
        if factor <= 1:
            raise ValueError("can't shrink!")
        if self.finite:
            raise ValueError("can't enlarge finite MPO")
        factor = int(factor)
        self.sites = factor * self.sites
        self._W = factor * self._W
        self.IdL = factor * self.IdL[:-1] + [self.IdL[-1]]
        self.IdR = factor * self.IdR[:-1] + [self.IdR[-1]]
        self.test_sanity()

    def group_sites(self, n=2, grouped_sites=None):
        """Modify `self` inplace to group sites.

        Group each `n` sites together using the :class:`~tenpy.networks.site.GroupedSite`.
        This might allow to do TEBD with a Trotter decomposition,
        or help the convergence of DMRG (in case of too long range interactions).

        Parameters
        ----------
        n : int
            Number of sites to be grouped together.
        grouped_sites : None | list of :class:`~tenpy.networks.site.GroupedSite`
            The sites grouped together.
        """
        if grouped_sites is None:
            grouped_sites = group_sites(self.sites, n, charges='same')
        else:
            assert grouped_sites[0].n_sites == n
        if self.max_range is not None and self.max_range != np.inf:
            min_n = max(min([gs.n_sites for gs in grouped_sites]), 1)
            self.max_range = int(np.ceil(self.max_range / min_n))
        Ws = []
        IdL = []
        IdR = [self.IdR[0]]
        i = 0
        for gs in grouped_sites:
            new_W = self.get_W(i).itranspose(['wL', 'p', 'p*', 'wR'])
            for j in range(1, gs.n_sites):
                W = self.get_W(i + j).itranspose(['wL', 'p', 'p*', 'wR'])
                new_W = npc.tensordot(new_W, W, axes=[-1, 0])
            comb = [list(range(1, 1 + 2 * gs.n_sites, 2)), list(range(2, 2 + 2 * gs.n_sites, 2))]
            new_W = new_W.combine_legs(comb, pipes=[gs.leg, gs.leg.conj()])
            Ws.append(new_W.iset_leg_labels(['wL', 'p', 'p*', 'wR']))
            IdL.append(self.get_IdL(i))
            i += gs.n_sites
            IdR.append(self.get_IdR(i - 1))
        IdL.append(self.IdL[-1])
        self.IdL = IdL
        self.IdR = IdR
        self._W = Ws
        self.sites = grouped_sites
        self.grouped = self.grouped * n

    def extract_segment(self, first, last):
        """Extract a segment from the MPO.

        Parameters
        ----------
        first, last : int
            The first and last site to *include* into the segment.

        Returns
        -------
        cp : :class:`MPO`
            A `copy` of self with "segment" boundary conditions.

        See also
        --------
        tenpy.networks.mps.MPS.extract_segment : similar method for MPS.
        """
        L = self.L
        sites = [self.sites[i % L] for i in range(first, last + 1)]
        W = [self.get_W(i) for i in range(first, last + 1)]
        IdL = [self.IdL[i % L] for i in range(first, last + 1)]
        IdL.append(self.IdL[last % L + 1])
        IdR = [self.IdR[i % L] for i in range(first, last + 1)]
        IdR.append(self.IdR[last % L + 1])
        cp = self.__class__(sites, W, 'segment', IdL, IdR, self.max_range, self.explicit_plus_hc)
        cp.grouped = self.grouped
        return cp

    def sort_legcharges(self):
        """Sort virtual legs by charges. In place.

        The MPO seen as matrix of the ``wL, wR`` legs is usually very sparse. This sparsity is
        captured by the LegCharges for these bonds not being sorted and bunched. This requires a
        tensordot to do more block-multiplications with smaller blocks. This is in general faster
        for large blocks, but might lead to a larger overhead for small blocks. Therefore, this
        function allows to sort the virtual legs by charges.
        """
        new_W = [None] * self.L
        perms = [None] * (self.L + 1)
        for i, w in enumerate(self._W):
            w = w.transpose(['wL', 'wR', 'p', 'p*'])
            p, w = w.sort_legcharge([True, True, False, False], [True, True, False, False])
            if perms[i] is not None:
                assert np.all(p[0] == perms[i])
            perms[i] = p[0]
            perms[i + 1] = p[1]
            new_W[i] = w
        self._W = new_W
        chi = self.chi
        for b, p in enumerate(perms):
            IdL = self.IdL[b]
            if IdL is not None:
                self.IdL[b] = np.nonzero(p == IdL)[0][0]
            IdR = self.IdR[b]
            if IdR is not None:
                IdR = IdR % chi[b]
                self.IdR[b] = np.nonzero(p == IdR)[0][0]
        # done

    def make_U(self, dt, approximation='II'):
        r"""Creates the U_I or U_II propagator.

        Approximations of MPO exponentials following :cite:`zaletel2015`.

        Parameters
        ----------
        dt : float|complex
            The time step per application of the propagator.
            Should be imaginary for real time evolution!
        approximation : ``'I' | 'II'``
            Selects the approximation, :meth:`make_U_I` (``'I'``) or :meth:`make_U_II` (``'II'``).

        Returns
        -------
        U : :class:`~tepy.networks.mpo.MPO`
            The propagator, i.e. approximation :math:`U ~= exp(H*dt)`
        """
        if approximation == 'II':
            return self.make_U_II(dt)
        elif approximation == 'I':
            return self.make_U_I(dt)
        raise ValueError(repr(approximation) + " not implemented")

    def make_U_I(self, dt):
        r"""Creates the :math:`U_I` propagator with `W_I` tensors.

        Parameters
        ----------
        dt : float|complex
            The time step per application of the propagator.
            Should be imaginary for real time evolution!

        Returns
        -------
        UI : :class:`~tenpy.networks.mpo.MPO`
            The propagator, i.e. approximation :math:`U_I ~= exp(H*dt)`
        """
        U = [
            self.get_W(i).astype(np.result_type(dt, self.dtype),
                                 copy=True).itranspose(['wL', 'wR', 'p', 'p*'])
            for i in range(self.L)
        ]

        IdLR = []
        for i in range(0, self.L):  # correct?
            U1 = U[i]
            U2 = U[(i + 1) % self.L]
            IdL = self.IdL[i + 1]
            IdR = self.IdR[i + 1]
            assert IdL is not None and IdR is not None
            U1[:, IdL, :, :] = U1[:, IdL, :, :] + dt * U1[:, IdR, :, :]
            keep = np.ones(U1.shape[1], dtype=bool)
            keep[IdR] = False
            U1.iproject(keep, 1)
            if self.finite and i + 1 == self.L:
                keep = np.ones(U2.shape[0], dtype=bool)
                assert self.IdR[0] is not None
                keep[self.IdR[0]] = False
            U2.iproject(keep, 0)

            if IdL > IdR:
                IdLR.append(IdL - 1)
            else:
                IdLR.append(IdL)

        IdL = self.IdL[0]
        IdR = self.IdR[0]
        assert IdL is not None and IdR is not None
        if IdL > IdR:
            IdLR_0 = IdL - 1
        else:
            IdLR_0 = IdL
        IdLR = [IdLR_0] + IdLR

        return MPO(self.sites, U, self.bc, IdLR, IdLR, np.inf)

    def make_U_II(self, dt):
        r"""Creates the :math:`U_II` propagator.

        Parameters
        ----------
        dt : float|complex
            The time step per application of the propagator. Should be imaginary for real time evolution!

        Returns
        -------
        U_II : :class:`~tenpy.networks.mpo.MPO`
            The propagator, i.e. approximation :math:`UII ~= exp(H*dt)`

        """
        dtype = np.result_type(dt, self.dtype)
        IdL = self.IdL
        IdR = self.IdR

        chinfo = self.chinfo
        trivial = chinfo.make_valid()
        U = []
        for i in range(0, self.L):
            labels = ['wL', 'wR', 'p', 'p*']
            W = self.get_W(i).itranspose(labels)
            assert np.all(W.qtotal == trivial)
            DL, DR, _, _ = W.shape
            Wflat = W.to_ndarray()
            proj_L = np.ones(DL, dtype=np.bool_)
            proj_L[IdL[i]] = False
            proj_L[IdR[i]] = False
            proj_R = np.ones(DR, dtype=np.bool_)
            proj_R[IdL[i + 1]] = False
            proj_R[IdR[i + 1]] = False

            #Extract (A, B, C, D)
            D = Wflat[IdL[i], IdR[i + 1], :, :]
            C = Wflat[IdL[i], proj_R, :, :]
            B = Wflat[proj_L, IdR[i + 1], :, :]
            A = Wflat[proj_L, :, :, :][:, proj_R, :, :]  # numpy indexing requires two steps

            W_II = make_W_II(dt, A, B, C, D)

            leg_L, leg_R, leg_p, leg_pconj = W.legs
            new_leg_L = npc.LegCharge.from_qflat(chinfo, [chinfo.make_valid()], leg_L.qconj)
            new_leg_L = new_leg_L.extend(leg_L.project(proj_L)[2])
            new_leg_R = npc.LegCharge.from_qflat(chinfo, [chinfo.make_valid()], leg_R.qconj)
            new_leg_R = new_leg_R.extend(leg_R.project(proj_R)[2])

            W_II = npc.Array.from_ndarray(
                W_II,
                [new_leg_L, new_leg_R, leg_p, leg_pconj],
                dtype=dtype,
                qtotal=trivial,
                labels=labels,
            )
            # TODO: could sort by charges.
            U.append(W_II)
        Id = [0] * (self.L + 1)
        return MPO(self.sites, U, self.bc, Id, Id, max_range=self.max_range)

    def expectation_value(self, psi, tol=1.e-10, max_range=100, init_env_data={}):
        """Calculate ``<psi|self|psi>/<psi|psi>`` (or density for infinite).

        For infinite MPS, it **assumes** that `self` is extensive, e.g. a Hamiltonian
        but not a unitary, and returns the expectation value *density*.
        For finite MPS, it just returns the total value.

        This function is just a small wrapper around :meth:`expectation_value_finite`,
        :meth:`expectation_value_powermethod` or :meth:`expectation_value_transfer_matrix`.

        Parameters
        ----------
        psi : :class:`~tenpy.networks.mps.MPS`
            The state in which to calculate the expectation value.
        tol, max_range :
            See  :meth:`expectation_value_powermethod`.
        init_env_data : dict
            Optional environment data, if known.

        Returns
        -------
        exp_val : float/complex
            The expectation value of `self` with respect to the state `psi`.
            For an infinite MPS: the (energy) density per site.
        """
        if self.finite:
            return self.expectation_value_finite(psi, **init_env_data)
        elif self.max_range is None or self.max_range > 10 * self.L:
            return self.expectation_value_TM(psi, tol=tol, **init_env_data)
        else:
            return self.expectation_value_power(psi, tol=tol, max_range=max_range,
                                                      **init_env_data)

    def expectation_value_finite(self, psi, init_env_data={}):
        """Calculate ``<psi|self|psi>/<psi|psi>`` for finite MPS.

        Parameters
        ----------
        psi : :class:`~tenpy.networks.mps.MPS`
            The state in which to calculate the expectation value.
        init_env_data : dict
            Optional environment data (for segment MPS).

        Returns
        -------
        exp_val : float/complex
            The expectation value of `self` with respect to the state `psi`
            (extensive, not the density).
        """
        if psi.bc == 'segment':
            if len(init_env_data) == 0:
                init_env_data['start_env_sites'] = 0
                warnings.warn("MPO.expectation_value(psi) with segment psi needs environments! "
                                "Can only estimate value completely ignoring contributions "
                                "across segment boundaries!")
        env = MPOEnvironment(psi, self, psi, **init_env_data)
        val = env.full_contraction(0)  # handles explicit_plus_hc
        return np.real_if_close(val)

    def expectation_value_TM(self, psi, tol=1.e-10, init_env_data={}):
        """Calculate ``<psi|self|psi>/<psi|psi> / L`` from the MPOTransferMatrix.

        Only for infinite MPS, and **assumes** that the Hamiltonian is an extensive sum of
        (quasi)local terms, and that the MPO has all :attr:`IdL` and :attr:`IdR` defined.

        Diagonalizing the :class:`MPOTransferMatrix` allows to find energy densities for infinite
        systems even for hamiltonians with infinite (exponentially decaying) range.


        Parameters
        ----------
        psi : :class:`~tenpy.networks.mps.MPS`
            The state in which to calculate the expectation value.
        tol : float
            Precision for finding the eigenvectors of the transfer matrix.
        init_env_data : dict
            Optional guess for the environment data.

        Returns
        -------
        exp_val : float/complex
            The expectation value density of `self` with respect to the state `psi`.
        """
        if psi.finite:
            raise ValueError("not infinite MPS")
        if np.linalg.norm(psi.norm_test()) > tol:
            psi = psi.copy()
            psi.canonical_form()
        guess = init_env_data.get('init_RP', None)
        TM = MPOTransferMatrix(self, psi, transpose=False, guess=guess)
        val, vec = TM.dominant_eigenvector(tol=tol)
        if abs(1. - val) > tol * 10.:
            logger.warning("MPOTransferMatrix eigenvalue not 1: got 1. - %.3e", 1. - val)
        E = TM.energy(vec) #  handles explicit_plus_hc
        return np.real_if_close(E)

    def expectation_value_power(self, psi, tol=1.e-10, max_range=100):
        """Calculate ``<psi|self|psi>/<psi|psi>`` with a power-method.

        Only for infinite MPS, and **assumes** that the Hamiltonian is an extensive sum of
        (quasi)local terms, and that the MPO has all :attr:`IdL` and :attr:`IdR` defined.
        Only for infinite MPS.

        Instead of diagonalizing the MPOTransferMatrix like :meth:`expectation_value_TM`, this
        method uses just considers terms of the MPO starting in the first unit cell and then
        continues to contract tensors until convergence. For infinite-range MPOs, this converges
        like a power-method (i.e. slower than :meth:`expectation_value_TM`), but for finite-range
        MPOs it's likely faster, and conceptually cleaner.

        Parameters
        ----------
        psi : :class:`~tenpy.networks.mps.MPS`
            The state in which to calculate the expectation value.
        tol : float
            For infinite MPO containing exponentially decaying long-range terms, stop evaluating
            further terms if the terms in `LP` have norm < `tol`.
        max_range : int
            Ignored for finite `psi`.
            Contract at most ``self.L * max_range`` sites, even if `tol` is not reached.
            In that case, issue a warning.

        Returns
        -------
        exp_val : float/complex
            The expectation value of `self` with respect to the state `psi`.
            For an infinite MPS: the density per site.
        """
        if psi.finite:
            raise ValueError("not infinite MPS")
        env = MPOEnvironment(psi, self, psi, start_env_sites=0)
        L = lcm(self.L, psi.L)
        LP0 = env.init_LP(0)
        masks_L_no_IdL = []
        masks_R_no_IdRL = []
        for i, W in enumerate(self._W):
            mask_L = np.ones(W.get_leg('wL').ind_len, np.bool_)
            mask_L[self.get_IdL(i)] = False
            masks_L_no_IdL.append(mask_L)
            mask_R = np.ones(W.get_leg('wR').ind_len, np.bool_)
            mask_R[self.get_IdL(i + 1)] = False
            mask_R[self.get_IdR(i)] = False
            masks_R_no_IdRL.append(mask_R)
        # contract first site with theta
        theta = psi.get_theta(0, 1)
        LP = npc.tensordot(LP0, theta, axes=['vR', 'vL'])
        LP = npc.tensordot(LP, self._W[0], axes=[['wR', 'p0'], ['wL', 'p*']])
        LP = npc.tensordot(LP, theta.conj(), axes=[['vR*', 'p'], ['vL*', 'p0*']])

        for i in range(1, max(max_range, 1) * L):
            i0 = i % self.L
            W = self.get_W(i)
            if i >= L:
                # have one full unit cell: don't use further terms starting with IdL
                mask_L = masks_L_no_IdL[i0]
                LP.iproject(mask_L, 'wR')
                W = W.copy()
                W.iproject(mask_L, 'wL')
            B = psi.get_B(i, form='B')
            LP = npc.tensordot(LP, B, axes=['vR', 'vL'])
            LP = npc.tensordot(LP, W, axes=[['wR', 'p'], ['wL', 'p*']])
            LP = npc.tensordot(LP, B.conj(), axes=[['vR*', 'p'], ['vL*', 'p*']])

            if i >= L - 1:
                RP = env.init_RP(i)
                current_value = npc.inner(LP,
                                          RP,
                                          axes=[['vR*', 'wR', 'vR'], ['vL*', 'wL', 'vL']],
                                          do_conj=False)
                LP_converged = LP.copy()
                LP_converged.iproject(masks_R_no_IdRL[i0], 'wR')
                if npc.norm(LP_converged) < tol:
                    break  # no more terms left
        else:  # no break
            msg = "Tolerance {0:.2e} not reached within {1:d} sites".format(tol, max_range)
            warnings.warn(msg, stacklevel=2)
        if self.explicit_plus_hc:
            current_value = current_value + np.conj(current_value)
        return np.real_if_close(current_value / L)

    def variance(self, psi, exp_val=None):
        """Calculate ``<psi|self^2|psi> - <psi|self|psi>^2``.

        Works only for finite systems. Ignores the :attr:`~tenpy.networks.mps.MPS.norm` of `psi`.

        .. todo ::
            This is a naive, expensive implementation contracting the full network.
            Try to follow :arXiv:`1711.01104` for a better estimate; would that even work in
            the infinite limit?

        Parameters
        ----------
        psi : :class:`~tenpy.networks.mps.MPS`
            State for which the variance should be taken.
        exp_val : float/complex | None
            The result of ``<psi|self|psi> = self.expectation_value(psi)`` if known;
            otherwise obtained from :meth:`expectation_value`.
            (Set this to 0 to obtain only the part ``<psi|self^2|psi>``.)
        """
        if self.bc != 'finite':
            raise ValueError("works only for finite systems")
        if self.L != psi.L:
            raise ValueError("expect same L")
        if psi._p_label != ['p']:
            raise NotImplementedError("not adjusted for non-standard MPS.")
        if self.explicit_plus_hc:
            raise NotImplementedError("not implemented for explicit_plus_hc flag")
        assert self.L >= 1
        if exp_val is None:
            exp_val = self.expectation_value(psi)

        th = psi.get_theta(0, n=1)
        W = self.get_W(0).take_slice(self.get_IdL(0), 'wL')
        contr = npc.tensordot(th, W.replace_label('wR', 'wR1'), axes=['p0', 'p*'])
        contr = npc.tensordot(contr, W.replace_label('wR', 'wR2'), axes=['p', 'p*'])
        contr = npc.tensordot(th.conj(), contr, axes=[['vL*', 'p0*'], ['vL', 'p']])
        for i in range(1, self.L):
            B = psi.get_B(i, form='B')
            W = self.get_W(i)
            contr = npc.tensordot(contr, B, axes=['vR', 'vL'])
            contr = npc.tensordot(contr,
                                  W.replace_label('wR', 'wR1'),
                                  axes=[['wR1', 'p'], ['wL', 'p*']])
            contr = npc.tensordot(contr,
                                  W.replace_label('wR', 'wR2'),
                                  axes=[['wR2', 'p'], ['wL', 'p*']])
            contr = npc.tensordot(contr, B.conj(), axes=[['vR*', 'p'], ['vL*', 'p*']])
        contr = contr.take_slice([self.get_IdR(self.L - 1)] * 2, ['wR1', 'wR2'])
        contr = npc.trace(contr, 'vR', 'vR*')
        return np.real_if_close(contr - exp_val**2)

    def prefactor(self, i, ops):
        """Get prefactor for a given string of operators in self.

        Parameters
        ----------
        i : int
            First site with non-identity operator.
        ops : list of str
            String of operators for which the prefactor is to be determined;
            the first entry is the name for the operator acting on site `i`,
            second entry on site `i` + 1, etc.

        Returns
        -------
        prefactor : float
            The prefactor obtained from ``trace(dagger(ops), H) / norm``,
            where ``norm = trace(dagger(ops), ops)``
        """
        ops = to_iterable(ops)
        IdL = self.get_IdL(i)
        IdR_final = self.get_IdR(i + len(ops) - 1)
        if IdL is None or IdR_final is None:
            return 0.
        contr = None
        for k, opname in enumerate(ops):
            j = i + k
            W = self.get_W(j)
            if contr is None:
                contr = W.take_slice(IdL, 'wL')
            else:
                proj = np.ones(contr.shape[0])
                IdL = self.get_IdL(j)
                IdR = self.get_IdR(j-1)
                if IdL is not None:
                    proj[IdL] = 0.
                if IdR is not None:
                    proj[IdR] = 0.
                contr.iscale_axis(proj, 0)
                contr = npc.tensordot(contr, W, axes=['wR', 'wL'])
            site = self.sites[j % len(self.sites)]
            op = site.get_op(opname)
            op_norm = npc.tensordot(op.conj(), op, axes=[['p', 'p*'], ['p*', 'p']])
            contr = npc.tensordot(op.conj(), contr, axes=[['p', 'p*'], ['p*', 'p']]) / op_norm
        contr = contr[IdR_final]
        return contr

    def to_TermList(self, op_basis,
                    start=None,
                    max_range=None,
                    cutoff=1.e-12,
                    ignore=['Id', 'JW']):
        """Obtain a `TermList` represented by self.

        This function is meant for debugging MPOs to make sure they have the terms one expects.
        Be aware of pitfalls with operator orthonormality, e.g. for fermions
        ``N = 0.5 * (Id + JW)`` might not appear as you expect due to `ignore`.


        Parameters
        ----------
        op_basis : (list of) list of str
            Local basis of operators in which to represent all terms of `self`,
            e.g. ``['Id', 'Sx', 'Sy', 'Sz']`` for spin-1/2 or ``['Id', 'JW', 'C', 'Cd']`` for
            fermions. Should be orthogonal with respect to the operator product
            ``<A|B> = tr(A^dagger B)``.
        start : (list of) int
            Extract terms starting on that/these sites, going to the right, i.e. the left-most
            index within each term is in `start`.
            If ``None``, take all terms starting in ``range(L)``, i.e. one MPS unit cell for
            infinite systems.
        cutoff : float
            Drop terms with prefactors (roughly) smaller than that.
            Stricktly speaking, it might also drop larger terms if the term has larger weight on
            the right (in the MPO) than on the left.
        ignore : list of str
            Filter terms to not contain these operator names when they're not the left/rightmost
            operators in a term.

        Returns
        -------
        term_list : :class:`~tenpy.networks.terms.TermList`
            The terms in `self` with left-most index in `start`.
        """
        if start is not None:
            start = to_iterable(start)
        else:
            start = range(self.L)
        L = self.L
        if max_range is None:
            max_range = 5 * L
            if self.max_range is not None:
                max_range = min(max_range, self.max_range)
        if isinstance(op_basis[0], str):
            op_basis = [op_basis]
        all_terms = []
        all_prefs = []
        for i in start:
            partial_L = [None] * self.get_W(i).get_leg('wL').ind_len
            if self.get_IdL(i) is None:
                continue
            partial_L[self.get_IdL(i)] = [([], 1.)]
            if self.finite:
                max_range = min(max_range, L - i)
            for k in range(max_range):
                j = i + k
                IdL = self.get_IdL(j)
                IdR = self.get_IdR(j)
                if IdR is None:
                    IdR = -1  # not equal to positive index
                site_j = self.sites[j % L]
                W = self.get_W(j)
                W = W.transpose(['wL', 'wR', 'p', 'p*'])
                op_basis_j = op_basis[j % len(op_basis)]
                partial_R = [None] * W.get_leg('wR').ind_len
                if k > 0 and IdL is not None:
                    partial_L[IdL] = None # drop terms not starting at `start`
                for opname in op_basis_j:
                    op = site_j.get_op(opname)
                    op_dagger = op.conj().transpose()
                    op_norm = npc.tensordot(op, op_dagger, axes=[['p', 'p*'], ['p*', 'p']])
                    op_W = npc.tensordot(W, op_dagger, axes=[['p', 'p*'], ['p*', 'p']])
                    op_W = op_W.to_ndarray() / op_norm
                    op_W[np.abs(op_W) < cutoff] = 0.
                    for x, y in zip(*np.nonzero(op_W)):
                        if partial_L[x] is None:
                            continue
                        pref_j = op_W[x,y]
                        if y == IdR:
                            # finish terms
                            for (term, pref) in partial_L[x]:
                                if abs(pref * pref_j) < cutoff:
                                    continue
                                all_terms.append(term + [(opname, j)])
                                all_prefs.append(pref * pref_j)
                        else:
                            if partial_R[y] is None:
                                partial_R[y] = []
                            new_partial = partial_R[y]
                            if k > 0 and opname in ignore:
                                for (term, pref) in partial_L[x]:
                                    new_partial.append((term, pref * pref_j))
                            else:
                                for (term, pref) in partial_L[x]:
                                    new_partial.append((term + [(opname, j)], pref * pref_j))
                partial_L = partial_R
                if all(t is None for t in partial_L):
                    break
        return TermList(all_terms, all_prefs)

    def dagger(self):
        """Return hermition conjugate copy of self."""
        # complex conjugate and transpose everything
        Ws = [w.conj().itranspose(['wL*', 'wR*', 'p', 'p*']) for w in self._W]
        # and now revert conjugation of the wL/wR legs
        # rename labels 'wL*' -> 'wL', 'wR*' -> 'wR'
        for w in Ws:
            w.ireplace_labels(['wL*', 'wR*'], ['wL', 'wR'])
        # flip charges and qconj back
        for i in range(self.L - 1):
            Ws[i].legs[1] = wR = Ws[i].legs[1].flip_charges_qconj()
            Ws[i + 1].legs[0] = wR.conj()
        Ws[-1].legs[1] = wR = Ws[-1].legs[1].flip_charges_qconj()
        if self.finite:
            Ws[0].legs[0] = Ws[0].legs[0].flip_charges_qconj()
        else:
            Ws[0].legs[0] = wR.conj()
        return MPO(self.sites, Ws, self.bc, self.IdL, self.IdR, self.max_range)

    def is_hermitian(self, eps=1.e-10, max_range=None):
        """Check if `self` is a hermitian MPO.

        Shorthand for ``self.is_equal(self.dagger(), eps, max_range)``.
        """
        return self.is_equal(self.dagger(), eps, max_range)

    def is_equal(self, other, eps=1.e-10, max_range=None):
        """Check if `self` and `other` represent the same MPO to precision `eps`.

        To compare them efficiently we view `self` and `other` as MPS and compare the overlaps
        ``abs(<self|self> + <other|other> - 2 Re(<self|other>)) < eps*(<self|self>+<other|other>)``

        Parameters
        ----------
        other : :class:`MPO`
            The MPO to compare to.
        eps : float
            Precision threshold what counts as zero.
        max_range : None | int
            Ignored for finite MPS; for finite MPS we consider only the terms contained in the
            sites with indices ``range(self.L + max_range)``.
            None defaults to :attr:`max_range` (or :attr:`L` in case this is infinite or None).

        Returns
        -------
        equal : bool
            Whether `self` equals `other` to the desired precision.
        """
        if self.finite:
            max_i = self.L
        else:
            if max_range is None:
                if self.max_range is None or self.max_range == np.inf:
                    max_range = self.L
                else:
                    max_range = self.max_range
            max_i = self.L + max_range

        def overlap(A, B):
            """<A|B> on sites 0 to max_i."""
            wA = A.get_W(0).take_slice([A.get_IdL(0)], ['wL']).conj()
            wB = B.get_W(0).take_slice([B.get_IdL(0)], ['wL'])
            trAdB = npc.tensordot(wA, wB, axes=[['p*', 'p'], ['p', 'p*']])  # wR* wR
            i = 0
            for i in range(1, max_i):
                trAdB = npc.tensordot(trAdB, A.get_W(i).conj(), axes=['wR*', 'wL*'])
                trAdB = npc.tensordot(trAdB,
                                      B.get_W(i),
                                      axes=[['wR', 'p*', 'p'], ['wL', 'p', 'p*']])
            trAdB = trAdB.itranspose(['wR*', 'wR'])[A.get_IdR(i), B.get_IdR(i)]
            return trAdB

        self_other = 2. * np.real(overlap(other, self))
        norms = overlap(self, self) + overlap(other, other)
        return abs(norms - self_other) < eps * abs(norms)

    def apply(self, psi, options):
        """Apply `self` to an MPS `psi` and compress `psi` in place.

        Options
        -------
        .. cfg:config :: ApplyMPO
            :include: VariationalApplyMPO, ZipUpApplyMPO

            compression_method : ``'SVD' | 'variational' | 'zip_up'``
                Mandatory.
                Selects the method to be used for compression.
                For the `SVD` compression, `trunc_params` is the only other option used.
            trunc_params : dict
                Truncation parameters as described in :cfg:config:`truncation`.


        Parameters
        ----------
        psi : :class:`~tenpy.networks.mps.MPS`
            The state to which `self` should be applied, in place.
        options : dict
            See above.
        """
        options = asConfig(options, "ApplyMPO")
        method = options['compression_method']
        trunc_params = options.subconfig('trunc_params')
        if method == 'SVD':
            self.apply_naively(psi)
            return psi.compress_svd(trunc_params)
        elif method == 'variational':
            from ..algorithms.mps_common import VariationalApplyMPO
            return VariationalApplyMPO(psi, self, options).run()
        elif method == 'zip_up':
            trunc_err = self.apply_zipup(psi, options)
            return trunc_err + psi.compress_svd(trunc_params)
        # TODO: zipup method infinite?
        raise ValueError("Unknown compression method: " + repr(method))

    def apply_naively(self, psi):
        """Applies an MPO to an MPS (in place) naively, without compression.

        This function simply contracts the `W` tensors of the MPO to the `B` tensors of the
        MPS, resulting in an MPS with bond dimension `self.chi * psi.chi`.

        .. warning ::
            This function sets only a wild *guess* for the new singular values.
            You should either compress the MPS or at least call
            :meth:`~tenpy.networks.mps.MPS.canonical_form`.
            If you use :meth:`apply` instead, this will be done automatically.

        Parameters
        ----------
        psi : :class:`~tenpy.networks.mps.MPS`
            The MPS to which `self` should be applied. Modified in place!
        """
        bc = psi.bc
        if bc != self.bc:
            raise ValueError("Boundary conditions of MPS and MPO are not the same")
        if psi.L != self.L:
            raise ValueError("Length of MPS and MPO not the same")
        for i in range(psi.L):
            B = npc.tensordot(psi.get_B(i, 'B'), self.get_W(i), axes=('p', 'p*'))
            if i == 0 and bc == 'finite':
                B = B.take_slice(self.get_IdL(i), 'wL')
                B = B.combine_legs(['wR', 'vR'], qconj=[-1])
                B.ireplace_labels(['(wR.vR)'], ['vR'])
                B.legs[B.get_leg_index('vR')] = B.get_leg('vR').to_LegCharge()
            elif i == psi.L - 1 and bc == 'finite':
                B = B.take_slice(self.get_IdR(i), 'wR')
                B = B.combine_legs(['wL', 'vL'], qconj=[1])
                B.ireplace_labels(['(wL.vL)'], ['vL'])
                B.legs[B.get_leg_index('vL')] = B.get_leg('vL').to_LegCharge()
            else:
                B = B.combine_legs([['wL', 'vL'], ['wR', 'vR']], qconj=[+1, -1])
                B.ireplace_labels(['(wL.vL)', '(wR.vR)'], ['vL', 'vR'])
                B.legs[B.get_leg_index('vL')] = B.get_leg('vL').to_LegCharge()
                B.legs[B.get_leg_index('vR')] = B.get_leg('vR').to_LegCharge()
            psi.set_B(i, B, 'B')

        if bc == 'infinite':
            # calculate (rather arbitrary) guess for S[0] (no we don't like it either)
            weight = np.ones(self.get_W(0).shape[self.get_W(0).get_leg_index('wL')]) * 0.05
            weight[self.get_IdL(0)] = 1
            weight = weight / np.linalg.norm(weight)
            S0 = np.kron(weight, psi.get_SL(0))  # order dictated by '(wL,vL)'
        else:
            S0 = np.ones(psi.get_B(0, None).get_leg('vL').ind_len)
        psi.set_SL(0, S0)
        for i in range(psi.L):
            psi.set_SR(i, np.ones(psi.get_B(i, None).get_leg('vR').ind_len))

    def apply_zipup(self, psi, options):
        """Applies an MPO to an MPS (in place) with the zip-up method.

        Described in Ref. :cite:`stoudenmire2010`.

        The 'W' tensors are contracted to the 'B' tensors with intermediate SVD
        compressions, truncated to bond dimensions `chi_max * m_temp`.

        .. warning ::
            The MPS afterwards is only approximately in canonical form
            (under the assumption that self is close to unity).
            You should either compress the MPS or at least call
            :meth:`~tenpy.networks.mps.MPS.canonical_form`.
            If you use :meth:`apply` instead, this will be done automatically.

        Parameters
        ----------
        psi : :class:`~tenpy.networks.mps.MPS`
            The MPS to which `self` should be applied. Modified in place!
        trunc_params : dict
            Truncation parameters as described in :cfg:config:`truncation`.


        Options
        -------
        .. cfg:config :: ZipUpApplyMPO

            trunc_params : dict
                Truncation parameters as described in :cfg:config:`truncation`.
            m_temp: int
                bond dimension will be truncated to `m_temp * chi_max`
            trunc_weight: float
                reduces cut for Schmidt values to `trunc_weight * svd_min`
        """
        options = asConfig(options, "zip_up")
        m_temp = options.get('m_temp', 2)
        trunc_weight = options.get('trunc_weight', 1.)
        trunc_params = options.subconfig('trunc_params')
        relax_trunc = trunc_params.copy()  # relaxed truncation criteria
        relax_trunc['chi_max'] *= m_temp
        if 'svd_min' in relax_trunc.keys():
            relax_trunc['svd_min'] *= trunc_weight
        trunc_err = TruncationError()
        bc = psi.bc
        if bc != self.bc:
            raise ValueError("Boundary conditions of MPS and MPO are not the same")
        if psi.L != self.L:
            raise ValueError("Length of MPS and MPO not the same")
        if bc != 'finite':
            raise ValueError("Only finite boundary conditions implemented")
        for i in range(psi.L):
            B = npc.tensordot(psi.get_B(i, 'B'), self.get_W(i), axes=('p', 'p*'))
            if i == 0 and bc == 'finite':
                B = B.take_slice(self.get_IdL(i), 'wL')
                B = B.combine_legs([['vL', 'p'], ['wR', 'vR']], qconj=[+1, -1])
                U, S, VH, err, norm_new = svd_theta(B, relax_trunc)
                trunc_err += err
                psi.norm *= norm_new
                U = U.split_legs()
                VH = VH.split_legs()
                VH.iscale_axis(S, 'vL')
                psi.set_SR(i, S)
                psi.set_B(i, U, 'A')
            elif i == psi.L - 1 and bc == 'finite':
                B = npc.tensordot(VH, B, axes=(['wR', 'vR'], ['wL', 'vL']))
                B = B.take_slice(self.get_IdR(i), 'wR')
                B = B.combine_legs(['vL', 'p'], qconj=[-1])
                U, S, VH, err, norm_new = svd_theta(B, relax_trunc)
                trunc_err += err
                psi.norm *= norm_new
                U = U.split_legs()
                psi.set_SR(i, S)
                psi.set_B(i, U, 'A')
            else:
                B = npc.tensordot(VH, B, axes=(['wR', 'vR'], ['wL', 'vL']))
                B = B.combine_legs([['vL', 'p'], ['wR', 'vR']], qconj=[1, -1])
                U, S, VH, err, norm_new = svd_theta(B, relax_trunc)
                trunc_err += err
                psi.norm *= norm_new
                U = U.split_legs()
                VH = VH.split_legs()
                VH.iscale_axis(S, 'vL')
                psi.set_SR(i, S)
                psi.set_B(i, U, 'A')

        return trunc_err

    def get_grouped_mpo(self, blocklen):
        """group each `blocklen` subsequent tensors and  return result as a new MPO.

        .. deprecated :: 0.5.0
            Make a copy and use :meth:`group_sites` instead.
        """
        msg = "Use functions from `tenpy.algorithms.exact_diag.ExactDiag.from_H_mpo` instead"
        warnings.warn(msg, FutureWarning, 2)
        from copy import deepcopy
        groupedMPO = deepcopy(self)
        groupedMPO.group_sites(n=blocklen)
        return (groupedMPO)

    def get_full_hamiltonian(self, maxsize=1e6):
        """extract the full Hamiltonian as a ``d**L``x``d**L`` matrix.

        .. deprecated :: 0.5.0
            Use :meth:`tenpy.algorithms.exact_diag.ExactDiag.from_H_mpo` instead.
        """
        msg = "Use functions from `tenpy.algorithms.exact_diag.ExactDiag.from_H_mpo` instead"
        warnings.warn(msg, FutureWarning, 2)
        if (self.dim[0]**(2 * self.L) > maxsize):
            print('Matrix dimension exceeds maxsize')
            return np.zeros(1)
        singlesitempo = self.get_grouped_mpo(self.L)
        # Note: the trace works only for 'finite' boundary conditions
        # where the legs are trivial - otherwise it would give 0 or even raise an error!
        return npc.trace(singlesitempo.get_W(0), axes=[['wL'], ['wR']])

    def _to_valid_index(self, i, bond=False):
        """Make sure `i` is a valid index (depending on `self.bc`)."""
        if not self.finite:
            return i % self.L
        if i < 0:
            i += self.L
        if i >= self.L + int(bond) or i < 0:
            raise KeyError("i = {0:d} out of bounds for finite MPO".format(i))
        return i

    @staticmethod
    def _get_Id(Id, L):
        """parse the IdL or IdR argument of __init__"""
        if Id is None:
            return [None] * (L + 1)
        try:
            Id = list(Id)
        except TypeError:
            return [Id] * (L + 1)
        if len(Id) != L + 1:
            raise ValueError("expected list with L+1={0:d} entries".format(L + 1))
        return Id

    def __add__(self, other):
        """Return an MPO representing `self + other`.

        Requires both `self` and `other` to be in standard sum form with `IdL` and `IdR` being set.

        This is a naive, block-wise addition without any compression!

        Parameters
        ----------
        other : :class:`MPO`
            MPO to be added to `self`.

        Returns
        -------
        sum_mpo : :class:`MPO`
            The sum `self + other`.
        """
        L = self.L
        assert self.bc == other.bc
        assert other.L == L

        ps = [self._get_block_projections(i) for i in range(L + 1)]
        po = [other._get_block_projections(i) for i in range(L + 1)]

        def block(of, l, r):
            block_, pl, pr = of
            l = pl[l]
            r = pr[r]
            if l is None or r is None:
                return None
            # else
            return block_[l, r]

        # l/r = left/rigth,  s/o = self/other
        Ws = []
        IdL = [None] * (L + 1)
        IdL[0] = 0
        IdR = [None] * (L + 1)
        IdR[-1] = -1
        for i in range(L):
            ws = self._W[i].itranspose(['wL', 'wR', 'p', 'p*'])
            wo = other._W[i].itranspose(['wL', 'wR', 'p', 'p*'])
            s = (ws, ps[i], ps[i + 1])
            o = (wo, po[i], po[i + 1])
            onsite = add_with_None_0(block(s, 0, 2), block(o, 0, 2))

            w_grid = [
                [block(s, 0, 0), block(s, 0, 1), block(o, 0, 1), onsite        ],
                [None,           block(s, 1, 1), None,           block(s, 1, 2)],
                [None,           None,           block(o, 1, 1), block(o, 1, 2)],
                [None,           None,           None,           block(s, 2, 2)]
            ]  # yapf: disable
            w_grid = np.array(w_grid, dtype=object)
            if w_grid[0, 0] is None:
                w_grid[0, 0] = block(o, 0, 0)
            if w_grid[0, 0] is not None:
                IdL[i + 1] = 0
            if w_grid[-1, -1] is None:
                w_grid[-1, -1] = block(o, 2, 2)
            if w_grid[-1, -1] is not None:
                IdR[i] = -1
            # now drop rows and columns which are completely zero
            w_is_None = np.array([[(w is None) for w in w_row] for w_row in w_grid], dtype=bool)
            w_grid = w_grid[np.logical_not(np.all(w_is_None, 1)), :]
            w_grid = w_grid[:, np.logical_not(np.all(w_is_None, 0))]
            Ws.append(npc.grid_concat(w_grid, [0, 1]))
        if self.max_range is not None and other.max_range is not None:
            max_range = max(self.max_range, other.max_range)
        else:
            max_range = None
        return MPO(self.sites, Ws, self.bc, IdL, IdR, max_range)

    def _get_block_projections(self, i):
        """projecteions onto (IdL, other, IdR) on bond `i` in range(0, L+1)"""
        if self.finite:  # allows i = L for finite bc
            if i < self.L:
                length = self._W[i].get_leg('wL').ind_len
            else:
                assert i == self.L
                length = self._W[i - 1].get_leg('wR').ind_len
        else:
            i = i % self.L
            length = self._W[i].get_leg('wL').ind_len
        IdL = self.IdL[i]
        IdR = self.IdR[i]
        proj_other = np.ones(length, np.bool_)
        if IdL is None:
            proj_IdL = None
        else:
            proj_IdL = np.zeros(length, np.bool_)
            proj_IdL[IdL] = True
            proj_other[IdL] = False
        if IdR is None:
            proj_IdR = None
        else:
            proj_IdR = np.zeros(length, np.bool_)
            proj_IdR[IdR] = True
            proj_other[IdR] = False
            assert IdR != IdL
        if length == int(IdL is not None) + int(IdR is not None):
            proj_other = None
        return (proj_IdL, proj_other, proj_IdR)


def make_W_II(t, A, B, C, D):
    r"""W_II approx to exp(t H) from MPO parts (A, B, C, D).

    Get the W_II approximation of :cite:`zaletel2015`.

    In the paper, we have two formal parameter "phi_{r/c}" which satisfies
    :math:`\phi_r^2 = phi_c^2 = 0`.  To implement this, we temporarily extend the virtual Hilbert
    space with two hard-core bosons "br, bl". The components of Eqn (11) can be computed for each
    index of the virtual row/column independently
    The matrix exponential is done in the hard-core extended Hilbert space

    Parameters
    ----------
    t : float
        The time step per application of the propagator.
        Should be imaginary for real time evolution!
    A, B, C, D :  :class:`numpy.ndarray`
        Blocks of the MPO tensor to be exponentiated, as defined in :cite:`zaletel2015`.
        Legs ``'wL', 'wR', 'p', 'p*'``; legs projected to a single IdL/IdR can be dropped.
    """
    tC = np.sqrt(np.abs(t))  #spread time step across B, C
    tB = t / tC
    d = D.shape[0]

    #The virtual size of W is  (1+Nr, 1+Nc)
    Nr = A.shape[0]
    Nc = A.shape[1]
    W = np.zeros((1 + Nr, 1 + Nc, d, d), dtype=np.result_type(D, t))

    Id_ = np.array([[1, 0], [0, 1]])  #2x2 operators in a hard-core boson space
    b = np.array([[0, 0], [1, 0]])

    Id = np.kron(Id_, Id_)  #4x4 operators in the 2x hard core boson space
    Br = np.kron(b, Id_)
    Bc = np.kron(Id_, b)
    Brc = np.kron(b, b)
    for r in range(Nr):  #double loop over row / column of A
        for c in range(Nc):
            #Select relevent part of virtual space and extend by hardcore bosons
            h = np.kron(Brc, A[r, c, :, :]) + np.kron(Br, tB * B[r, :, :]) + np.kron(
                Bc, tC * C[c, :, :]) + t * np.kron(Id, D)
            w = expm(h)  #Exponentiate in the extended Hilbert space
            w = w.reshape((2, 2, d, 2, 2, d))
            w = w[:, :, :, 0, 0, :]
            W[1 + r, 1 + c, :, :] = w[1, 1]  # extracts relevant parts according to Eqn 11
            if c == 0:
                W[1 + r, 0] = w[1, 0]
            if r == 0:
                W[0, 1 + c] = w[0, 1]
                if c == 0:
                    W[0, 0] = w[0, 0]
        if Nc == 0:  #technically only need one boson
            h = np.kron(Br, tB * B[r, :, :]) + t * np.kron(Id, D)
            w = expm(h)
            w = w.reshape((2, 2, d, 2, 2, d))
            w = w[:, :, :, 0, 0, :]
            W[1 + r, 0] = w[1, 0]
            if r == 0:
                W[0, 0] = w[0, 0]
    if Nr == 0:
        for c in range(Nc):
            h = np.kron(Bc, tC * C[c, :, :]) + t * np.kron(Id, D)
            w = expm(h)
            w = w.reshape((2, 2, d, 2, 2, d))
            w = w[:, :, :, 0, 0, :]
            W[0, 1 + c] = w[0, 1]
            if c == 0:
                W[0, 0] = w[0, 0]
        if Nc == 0:
            W = expm(t * D).reshape([1, 1, d, d])
    return W


class MPOGraph:
    """Representation of an MPO by a graph, based on a 'finite state machine'.

    This representation is used for building H_MPO from the interactions.
    The idea is to view the MPO as a kind of 'finite state machine'.
    The **states** or **keys** of this finite state machine life on the MPO bonds *between* the
    `Ws`. They label the indices of the virtul bonds of the MPOs, i.e., the indices on legs
    ``wL`` and ``wR``. They can be anything hash-able like a ``str``, ``int`` or a tuple of them.

    The **edges** of the graph are the entries ``W[keyL, keyR]``, which itself are onsite operators
    on the local Hilbert space. The indices `keyL` and `keyR` correspond to the legs ``'wL', 'wR'``
    of the MPO. The entry ``W[keyL, keyR]`` connects the state ``keyL`` on bond ``(i-1, i)``
    with the state ``keyR`` on bond ``(i, i+1)``.

    The keys ``'IdR'`` (for 'idenity left') and ``'IdR'`` (for 'identity right') are reserved to
    represent only ``'Id'`` (=identity) operators to the left and right of the bond, respectively.

    .. todo ::
        might be useful to add a "cleanup" function which removes operators cancelling each other
        and/or unused states. Or better use a 'compress' of the MPO?

    Parameters
    ----------
    sites : list of :class:`~tenpy.models.lattice.Site`
        Local sites of the Hilbert space.
    bc : {'finite', 'infinite'}
        MPO boundary conditions.
    max_range : int | np.inf | None
        Maximum range of hopping/interactions (in unit of sites) of the MPO. ``None`` for unknown.

    Attributes
    ----------
    sites : list of :class:`~tenpy.models.lattice.Site`
        Defines the local Hilbert space for each site.
    chinfo : :class:`~tenpy.linalg.np_conserved.ChargeInfo`
        The nature of the charge.
    bc : {'finite', 'infinite'}
        MPO boundary conditions.
    max_range : int | np.inf | None
        Maximum range of hopping/interactions (in unit of sites) of the MPO. ``None`` for unknown.
    states : list of set of keys
        ``states[i]`` gives the possible keys at the virtual bond ``(i-1, i)`` of the MPO.
        `L+1` enries.
    graph : list of dict of dict of list of tuples
        For each site `i` a dictionary ``{keyL: {keyR: [(opname, strength)]}}`` with
        ``keyL in states[i]`` and ``keyR in states[i+1]``.
    _grid_legs : None | list of LegCharge
        The charges for the MPO
    """
    def __init__(self, sites, bc='finite', max_range=None):
        self.sites = list(sites)
        self.chinfo = self.sites[0].leg.chinfo
        self.bc = bc
        self.max_range = max_range
        # empty graph
        self.states = [set() for _ in range(self.L + 1)]
        self.graph = [{} for _ in range(self.L)]
        self._ordered_states = None
        self.test_sanity()

    @classmethod
    def from_terms(cls, terms, sites, bc, insert_all_id=True):
        """Initialize an :class:`MPOGraph` from OnsiteTerms and CouplingTerms.

        Parameters
        ----------
        terms : iterable of ``tenpy.networks.terms.*Terms`` classes
            Entries can be :class:`~tenpy.networks.terms.OnsiteTerms`,
            :class:`~tenpy.networks.terms.CouplingTerms`,
            :class:`~tenpy.networks.terms.MultiCouplingTerms` or
            :class:`~tenpy.networks.terms.ExponentialCouplingTerms`.
            All the entries get added to the new :class:`MPOGraph`.
        sites : list of :class:`~tenpy.networks.site.Site`
            Local sites of the Hilbert space.
        bc : ``'finite' | 'infinite'``
            MPO boundary conditions.
        insert_all_id : bool
            Whether to insert identities such that `IdL` and `IdR` are defined on each bond.
            See :meth:`add_missing_IdL_IdR`.

        Returns
        -------
        graph : :class:`MPOGraph`
            Initialized with the given terms.

        See also
        --------
        from_term_list :
            equivalent for representation by :class:`~tenpy.networks.terms.TermList`.
        """
        graph = cls(sites, bc, 0)
        for term in terms:
            term.add_to_graph(graph)
            # add_to_graph increases `max_range` as necessary
        graph.add_missing_IdL_IdR(insert_all_id)
        return graph

    @classmethod
    def from_term_list(cls, term_list, sites, bc, insert_all_id=True):
        """Initialize from a list of operator terms and prefactors.

        Parameters
        ----------
        term_list : :class:`~tenpy.networks.mps.TermList`
            Terms to be added to the MPOGraph.
        sites : list of :class:`~tenpy.networks.site.Site`
            Local sites of the Hilbert space.
        bc : ``'finite' | 'infinite'``
            MPO boundary conditions.
        insert_all_id : bool
            Whether to insert identities such that `IdL` and `IdR` are defined on each bond.
            See :meth:`add_missing_IdL_IdR`.

        Returns
        -------
        graph : :class:`MPOGraph`
            Initialized with the given terms.

        See also
        --------
        from_terms : equivalent for other representation of terms.
        """
        ot_ct = term_list.to_OnsiteTerms_CouplingTerms(sites)
        return cls.from_terms(ot_ct, sites, bc, insert_all_id)

    def test_sanity(self):
        """Sanity check, raises ValueErrors, if something is wrong."""
        assert len(self.graph) == self.L
        assert len(self.states) == self.L + 1
        if self.bc not in MPO._valid_bc:
            raise ValueError("invalid MPO boundary conditions: " + repr(self.bc))
        for i, site in enumerate(self.sites):
            if site.leg.chinfo != self.chinfo:
                raise ValueError("invalid ChargeInfo for site {i:d}".format(i=i))
            stL, stR = self.states[i:i + 2]
            # check graph
            gr = self.graph[i]
            for keyL in gr:
                assert keyL in stL
                for keyR in gr[keyL]:
                    assert keyR in stR
                    for opname, strength in gr[keyL][keyR]:
                        assert site.valid_opname(opname)
        # done

    @property
    def L(self):
        """Number of physical sites; for infinite boundaries the length of the unit cell."""
        return len(self.sites)

    def add(self, i, keyL, keyR, opname, strength, check_op=True, skip_existing=False):
        """Insert an edge into the graph.

        Parameters
        ----------
        i : int
            Site index at which the edge of the graph is to be inserted.
        keyL : hashable
            The state at bond (i-1, i) to connect from.
        keyR : hashable
            The state at bond (i, i+1) to connect to.
        opname : str
            Name of the operator.
        strength : str
            Prefactor of the operator to be inserted.
        check_op : bool
            Whether to check that 'opname' exists on the given `site`.
        skip_existing : bool
            If ``True``, skip adding the graph node if it exists (with same keys and `opname`).
        """
        i = i % self.L
        if check_op:
            if not self.sites[i].valid_opname(opname):
                raise ValueError("operator {0!r} not existent on site {1:d}".format(opname, i))
        G = self.graph[i]
        if keyL not in self.states[i]:
            self.states[i].add(keyL)
        if keyR not in self.states[i + 1]:
            self.states[i + 1].add(keyR)
        D = G.setdefault(keyL, {})
        if keyR not in D:
            D[keyR] = [(opname, strength)]
        else:
            entry = D[keyR]
            if not skip_existing or not any([op == opname for op, _ in entry]):
                entry.append((opname, strength))

    def add_string_left_to_right(self, i, j, key, opname='Id', check_op=True, skip_existing=True):
        r"""Insert a bunch of edges for an 'operator string' into the graph.

        Terms like :math:`S^z_i S^z_j` actually stand for
        :math:`S^z_i \otimes \prod_{i < k < j} \mathbb{1}_k \otimes S^z_j`.
        This function adds the :math:`\mathbb{1}` terms to the graph.

        Parameters
        ----------
        i, j: int
            An edge is inserted on all sites between `i` and `j`, `i < j`.
            `j` can be larger than :attr:`L`, in which case the operators are supposed to act on
            different MPS unit cells.
        key: tuple
            The key at bond (i+1, i) to connect from.
        opname : str
            Name of the operator to be used for the string.
            Useful for the Jordan-Wigner transformation to fermions.
        skip_existing : bool
            Whether existing graph nodes should be skipped.

        Returns
        -------
        key_i : tuple
            The `key` on the right of site i we connected to.
        """
        if j <= i:
            raise ValueError("j <= i not allowed")
        keyL = keyR = key
        for k in range(i + 1, j):
            if (k - i) % self.L == 0:
                # necessary to extend key because keyL is already in use at this bond
                keyR = keyL + (k, opname, opname)  # same structure as for other standard keys
                # (i, op_i, op_str_right_of_i) e.g. in MultiCouplingTerms.add_to_graph
            k = k % self.L
            if not self.has_edge(k, keyL, keyR):
                self.add(k, keyL, keyR, opname, 1., check_op=check_op, skip_existing=skip_existing)
            keyL = keyR
        return keyL

    def add_string_right_to_left(self, j, i, key, opname='Id', check_op=True, skip_existing=True):
        r"""Insert a bunch of edges for an 'operator string' into the graph.

        Similar as :meth:`add_string_left_to_right`, but in the other direction.

        Parameters
        ----------
        j, i: int
            An edge is inserted on all sites between `i` and `j`, `i < j`.
            Note the switched argument order compared to :meth:`add_string_left_to_right`.
        key: tuple
            The key at bond (j-1, j) to connect from.
        opname : str
            Name of the operator to be used for the string.
            Useful for the Jordan-Wigner transformation to fermions.
        skip_existing : bool
            Whether existing graph nodes should be skipped.

        Returns
        -------
        key_i : hashable
            The `key` on the right of site i we connected to.
        """
        if j <= i:
            raise ValueError("j <= i not allowed")
        keyL = keyR = key
        for k in range(j - 1, i, -1):
            if (j - k) % self.L == 0:
                # necessary to extend key because keyR is already in use at this bond
                keyL = keyR + (k, opname, opname)
            k = k % self.L
            if not self.has_edge(k, keyL, keyR):
                self.add(k, keyL, keyR, opname, 1., check_op=check_op, skip_existing=skip_existing)
            keyR = keyL
        return keyR

    def add_missing_IdL_IdR(self, insert_all_id=True):
        """Add missing identity ('Id') edges connecting ``'IdL'->'IdL' and ``'IdR'->'IdR'``.

        This function should be called *after* all other operators have been inserted.

        Parameters
        ----------
        insert_all_id : bool
            If ``True``, insert 'Id' edges on *all* bonds.
            If ``False`` and boundary conditions are finite, only insert
            ``'IdL'->'IdL'`` to the left of the rightmost existing 'IdL' and
            ``'IdR'->'IdR'`` to the right of the leftmost existing 'IdR'.
            The latter avoid "dead ends" in the MPO, but some functions (like `make_WI`) expect
            'IdL'/'IdR' to exist on all bonds.
        """
        if self.bc == 'infinite' or insert_all_id:
            max_IdL = self.L  # add identities for all sites
            min_IdR = 0
        else:
            max_IdL = max([0] + [i for i, s in enumerate(self.states[:-1]) if 'IdL' in s])
            min_IdR = min([self.L] + [i for i, s in enumerate(self.states[:-1]) if 'IdR' in s])
        for k in range(0, max_IdL):
            if not self.has_edge(k, 'IdL', 'IdL'):
                self.add(k, 'IdL', 'IdL', 'Id', 1.)
        for k in range(min_IdR, self.L):
            if not self.has_edge(k, 'IdR', 'IdR'):
                self.add(k, 'IdR', 'IdR', 'Id', 1.)
        # done

    def has_edge(self, i, keyL, keyR):
        """True if there is an edge from `keyL` on bond (i-1, i) to `keyR` on bond (i, i+1)."""
        return keyR in self.graph[i].get(keyL, [])

    def build_MPO(self, Ws_qtotal=None):
        """Build the MPO represented by the graph (`self`).

        Parameters
        ----------
        Ws_qtotal : None | (list of) charges
            The `qtotal` for each of the Ws to be generated, default (``None``) means 0 charge.
            A single qtotal holds for each site.

        Returns
        -------
        mpo : :class:`MPO`
            the MPO which self represents.
        """
        self.test_sanity()
        # pre-work: generate the grid
        self._set_ordered_states()
        grids = self._build_grids()
        IdL = [s.get('IdL', None) for s in self._ordered_states]
        IdR = [s.get('IdR', None) for s in self._ordered_states]
        legs, Ws_qtotal = self._calc_legcharges(Ws_qtotal)
        H = MPO.from_grids(self.sites, grids, self.bc, IdL, IdR, Ws_qtotal, legs, self.max_range)
        return H

    def __repr__(self):
        return "<MPOGraph L={L:d}>".format(L=self.L)

    def __str__(self):
        """string showing the graph for debug output."""
        res = []
        for i in range(self.L):
            G = self.graph[i]
            strs = []
            for keyL in self.states[i]:
                s = [repr(keyL)]
                s.append("-" * len(s[-1]))
                D = G.get(keyL, [])
                for keyR in D:
                    s.append(repr(keyR) + ":")
                    for optuple in D[keyR]:
                        s.append("  " + repr(optuple))
                strs.append("\n".join(s))
            res.append(vert_join(strs, delim='|'))
            res.append('')
        # & states on last MPO bond
        res.append(vert_join([repr(keyR) for keyR in self.states[-1]], delim=' |'))
        return '\n'.join(res)

    def _set_ordered_states(self):
        """Define an ordering of the 'states' on each MPO bond.

        Set ``self._ordered_states`` to a list of dictionaries ``{state: index}``.
        """
        res = self._ordered_states = []
        for s in self.states:
            d = {}
            for i, key in enumerate(sorted(s, key=_mpo_graph_state_order)):
                d[key] = i
            res.append(d)

    def _build_grids(self):
        """translate the graph dictionaries into grids for the `Ws`."""
        states = self._ordered_states
        assert (states is not None)  # make sure that _set_ordered_states was called
        grids = []
        for i in range(self.L):
            stL, stR = states[i:i + 2]
            graph = self.graph[i]  # ``{keyL: {keyR: [(opname, strength)]}}``
            grid = [None] * len(stL)
            for keyL, a in stL.items():
                row = [None] * len(stR)
                for keyR, lst in graph[keyL].items():
                    b = stR[keyR]
                    row[b] = lst
                grid[a] = row
            grids.append(grid)
        return grids

    def _calc_legcharges(self, Ws_qtotal):
        """Obtain charges for the virtual legs of the MPO.

        Should only be called after :meth:`_set_ordered_states`.

        Parameters
        ----------
        Ws_qtotal : None | (list of) charges
            The `qtotal` for each of the Ws to be generated, default (``None``) means 0 charge.
            A single qtotal holds for each site.

        Returns
        -------
        legs : list of :class:`~tenpy.linalg.charge.LegCharge`
            LegCharges to be used on each bond, `L+1` entries.
            Entry `i` contains the 'wL' leg of `W[i]`,
            entry `i+1` needs to be conjugated to be used as `wR` leg of `W[i]`.
        Ws_qtotal :  list of qtotal
            Same as argument, but parsed to a list of L charges defaulting to zeros.
        """
        L = self.L
        states = self._ordered_states
        sites = self.sites
        infinite = (self.bc == 'infinite')
        chinfo = self.chinfo

        if Ws_qtotal is None:
            Ws_qtotal = [chinfo.make_valid()] * L
        else:
            Ws_qtotal = chinfo.make_valid(Ws_qtotal)
            if Ws_qtotal.ndim == 1:
                Ws_qtotal = [Ws_qtotal] * L

        charges = [[None] * len(st) for st in states]
        charges[0][states[0]['IdL']] = chinfo.make_valid(None)  # default charge = 0.
        if infinite:
            charges[-1] = charges[0]  # bond is identical

        def travel_q_LR(i, keyL):
            """Transport charges from left to right through the MPO graph.

            Inspect graph edges on site `i` starting on the left with `keyL` and add charges
            for all connections to the right.
            Originally we recursively transported charges from there, but now this is done
            iteratively to avoid the maximum recursion limit in python for large systems.
            """
            stack = []
            stack.append((i, keyL))
            while len(stack):
                i, keyL = stack.pop(-1)  # We are replacing system stack with one of our own
                l = states[i][keyL]
                site = sites[i]
                st_r = states[i + 1]
                ch_r = charges[i + 1]
                # charge rule: q_left - q_right + op_qtotal = Ws_qtotal
                qL_Wq = charges[i][l] - Ws_qtotal[i]  # q_left - Ws_qtotal
                edges = self.graph[i][keyL]
                edge_stack = []
                for keyR, ops in edges.items():
                    r = st_r[keyR]
                    qR = ch_r[r]
                    if qR is None:
                        op_qtotal = site.get_op(ops[0][0]).qtotal
                        ch_r[r] = qL_Wq + op_qtotal  # solve chargerule for q_right
                        if infinite or i + 1 < L:
                            edge_stack.append(((i + 1) % L, keyR))
                stack = edge_stack + stack

        travel_q_LR(0, 'IdL')

        # now we can still have unknown edges in the case of "dead ends" in the MPO graph.

        def travel_q_RL(i, keyL):
            """Transport charges from the right to left through the MPO graph.

            Inspect graph edges on site `i` starting on the left with 'keyL', where
            the charge needs to be determined. If one of them has a charge defined on the right,
            use it to determine the charge for keyL and return True.
            If none of them has the charge defined, return False.
            """
            l = states[i][keyL]
            site = sites[i]
            st_r = states[i + 1]
            ch_r = charges[i + 1]
            # charge rule: q_left - q_right + op_qtotal = Ws_qtotal
            Wq = Ws_qtotal[i]  # q_left - Ws_qtotal
            edges = self.graph[i][keyL]
            for keyR, ops in edges.items():
                r = st_r[keyR]
                qR = ch_r[r]
                if qR is not None:
                    op_qtotal = site.get_op(ops[0][0]).qtotal
                    charges[i][l] = Wq + qR - op_qtotal  # solve chargerule for q_left
                    break
            else:  # no break
                return False
            return True

        if not infinite and any([ch is None for ch in charges[-1]]):
            raise ValueError("can't determine all charges on the very right leg of the MPO!")

        max_checks = 1000  # Hard-coded since for a properly set-up MPO graph, this loop will
        # terminate after one iteration
        for _ in range(max_checks):
            repeat = False
            for i in reversed(range(L)):
                ch = charges[i]
                for keyL, l in states[i].items():
                    if ch[l] is None:
                        if not travel_q_RL(i, keyL):
                            repeat = True  # couldn't find it out.
            if not repeat:
                break
        else:  # no break
            raise ValueError("MPOGraph with dead ends: can't determine charges")
        # have all charges determined
        # convert to LegCharges
        legs = []
        for ch in charges:
            ch = chinfo.make_valid(ch)
            leg = npc.LegCharge.from_qflat(chinfo, ch, qconj=+1)
            legs.append(leg)
        if infinite:
            legs[-1] = legs[0]  # identical charges
        return legs, Ws_qtotal


class MPOEnvironment(MPSEnvironment):
    """Stores partial contractions of :math:`<bra|H|ket>` for an MPO `H`.

    The network for a contraction :math:`<bra|H|ket>` of an MPO `H` between two MPS looks like::

        |     .------>-M[0]-->-M[1]-->-M[2]-->- ...  ->--.
        |     |        |       |       |                 |
        |     |        ^       ^       ^                 |
        |     |        |       |       |                 |
        |     LP[0] ->-W[0]-->-W[1]-->-W[2]-->- ...  ->- RP[-1]
        |     |        |       |       |                 |
        |     |        ^       ^       ^                 |
        |     |        |       |       |                 |
        |     .------<-N[0]*-<-N[1]*-<-N[2]*-<- ...  -<--.

    We use the following label convention (where arrows indicate `qconj`)::

        |    .-->- vR           vL ->-.
        |    |                        |
        |    LP->- wR           wL ->-RP
        |    |                        |
        |    .--<- vR*         vL* -<-.

    To avoid recalculations of the whole network e.g. in the DMRG sweeps,
    we store the contractions up to some site index in this class.
    For ``bc='finite','segment'``, the very left and right part ``LP[0]`` and
    ``RP[-1]`` are trivial and don't change in the DMRG algorithm,
    but for iDMRG (``bc='infinite'``) they are also updated
    (by inserting another unit cell to the left/right).

    The MPS `bra` and `ket` have to be in canonical form.
    All the environments are constructed without the singular values on the open bond.
    In other words, we contract left-canonical `A` to the left parts `LP`
    and right-canonical `B` to the right parts `RP`.


    Parameters
    ----------
    bra : :class:`~tenpy.networks.mps.MPS`
        The MPS to project on. Should be given in usual 'ket' form;
        we call `conj()` on the matrices directly.
    H : :class:`~tenpy.networks.mpo.MPO`
        The MPO sandwiched between `bra` and `ket`.
        Should have 'IdL' and 'IdR' set on the first and last bond.
    ket : :class:`~tenpy.networks.mpo.MPS`
        The MPS on which `H` acts. May be identical with `bra`.
    **init_env_data :
        Further keyword arguments with initializaiton data, as returned by
        :meth:`get_initialization_data`.
        See :meth:`init_first_LP_last_RP` for details on these parameters.

    Attributes
    ----------
    H : :class:`~tenpy.networks.mpo.MPO`
        The MPO sandwiched between `bra` and `ket`.
    """
    def __init__(self, bra, H, ket, cache=None, **init_env_data):
        self.H = H
        super().__init__(bra, ket, cache, **init_env_data)
        self.dtype = np.find_common_type([bra.dtype, ket.dtype, H.dtype], [])

    def init_first_LP_last_RP(self,
                              init_LP=None,
                              init_RP=None,
                              age_LP=0,
                              age_RP=0,
                              start_env_sites=None):
        """(Re)initialize first LP and last RP from the given data.

        If `init_LP` and `init_RP` are not given, we try to find sensible initial values.
        Dummy environments can by built with :meth:`init_LP` and :meth:`init_RP`, especially
        for **finite** MPS.

        For **infinite** MPS, we try to converge the environments with one of two methods:

        - If `start_env_sites` is given as an integer, contract that many sites into the
          environment from the given `init_LP` and `init_RP` or new trivial environments built
          with :meth:`init_LP` / :meth:`init_RP`.
        - If `start_env_sites` is None, and :attr:`bra` is :attr:`ket`,
          get `init_LP` and `init_RP` with :meth:`MPOTransferMatrix.find_init_LP_RP`.

        Parameters
        ----------
        init_LP, init_RP: ``None`` | :class:`~tenpy.linalg.np_conserved.Array`
            Initial very left part ``LP`` and very right part ``RP``.
            If ``None``, try to build (and converge) them as described above.
        age_LP, age_RP : int
            The number of physical sites involved into the contraction of `init_LP` and `init_RP`.
        start_env_sites : int | None
            Number of sites over which to converge the environment for infinite systems.
            See above.
        """
        if not self._finite  and (init_LP is None or init_RP is None) and \
                start_env_sites is None and self.bra is self.ket:
            env_data = MPOTransferMatrix.find_init_LP_RP(self.H, self.ket, 0, self.L - 1)
            init_LP = env_data['init_LP']
            init_RP = env_data['init_RP']
            start_env_sites = 0
        if start_env_sites is None:
            start_env_sites = 0 if self._finite else self.L
        if self._finite and start_env_sites != 0:
            warnings.warn("setting `start_env_sites` to 0 for finite MPS")
            start_env_sites = 0
        init_LP, init_RP = self._check_compatible_legs(init_LP, init_RP, start_env_sites)
        if self.ket.bc == 'segment' and (init_LP is None or init_RP is None):
            raise ValueError("Environments with segment b.c. need explicit environments!")
        super().init_first_LP_last_RP(init_LP, init_RP, age_LP, age_RP, start_env_sites)

    def _check_compatible_legs(self, init_LP, init_RP, start_env_sites):
        if init_LP is not None:
            try:
                i = -start_env_sites
                init_LP.get_leg('wR').test_contractible(self.H.get_W(i).get_leg('wL'))
            except ValueError:
                warning.warn("dropping `init_LP` with incompatible MPO legs")
                init_LP = None
        if init_RP is not None:
            try:
                j = self.L - 1 + start_env_sites
                init_RP.get_leg('wL').test_contractible(self.H.get_W(j).get_leg('wR'))
            except ValueError:
                warning.warn("dropping `init_RP` with incompatible MPO legs")
                init_RP = None
        return super()._check_compatible_legs(init_LP, init_RP, start_env_sites)

    def test_sanity(self):
        """Sanity check, raises ValueErrors, if something is wrong."""
        assert (self.bra.finite == self.ket.finite == self.H.finite == self._finite)
        # check that the physical legs are contractable
        for b_s, H_s, k_s in zip(self.bra.sites, self.H.sites, self.ket.sites):
            b_s.leg.test_equal(k_s.leg)
            b_s.leg.test_equal(H_s.leg)
        assert any(key in self.cache for key in self._LP_keys)
        assert any(key in self.cache for key in self._RP_keys)

    def init_LP(self, i, start_env_sites=0):
        r"""Build an initial left part ``LP``.

        For `start_env_sites` > 0, make the assumptions that `bra` is the same as `ket`
        and in canonical form, and that H is a Hamiltonian with the following block-form
        (up to a permutation of MPO indices; this is the case for any model defined in TeNPy),

        .. math ::

            W = \begin{pmatrix} 1 & C & D  \\
                                0 & A & B  \\
                                0 & 0 & 1  \end{pmatrix}

        Given that, we can converge the environment even in the thermodynamic limit:
        ``LP[IdL, :, :]`` just contains the energy for the left part of the Hamiltonian,
        contributing just a constant we can ignore (since we only look at relative energies)
        ``LP[IdR, :, :] = eye(:, :)`` is just the MPS environment.
        The remaining part is the harder one: we need to converge $C + CA + CAA + CAAA + ... $
        sandwiched between the MPS. However, H often has finite range,
        which makes `A` nil-potent, such that we only need to contract the environment a few times
        from the left.

        .. todo ::
            Right now, for infinite/long range it just limits the number of iterations.
            In general, we could calculate the exact $X = C + CA + CAA +...$ with the
            geometric series by solving the set of linear equation $ X(1-A) = C$ for X,
            (and analogously $(1-A)X = B$ for the right environment `RP`).

        Parameters
        ----------
        i : int
            Build ``LP`` left of site `i`.
        start_env_sites : int
            How many sites to contract to converge the `init_LP`; the initial `age_LP`.

        Returns
        -------
        init_LP : :class:`~tenpy.linalg.np_conserved.Array`
            Environment left of site `i` with labels ``'vR*', 'wR', 'vR'``.
        """
        i0 = i - start_env_sites
        IdL = self.H.get_IdL(i0)
        assert IdL is not None
        init_LP = super().init_LP(i0, 0)
        leg_mpo = self.H.get_W(i0).get_leg('wL').conj()
        init_LP = init_LP.add_leg(leg_mpo, IdL, axis=1, label='wR')
        for j in range(i0, i):
            init_LP = self._contract_LP(j, init_LP)
        return init_LP

    def init_RP(self, i, start_env_sites=0):
        """Build initial right part ``RP`` for an MPS/MPOEnvironment.

        Parameters
        ----------
        i : int
            Build ``RP`` right of site `i`.
        start_env_sites : int
            How many sites to contract to converge the `init_RP`; the initial `age_RP`.

        Returns
        -------
        init_RP : :class:`~tenpy.linalg.np_conserved.Array`
            Environment right of site `i` with labels ``'vL*', 'wL', 'vL'``.
        """
        i0 = i + start_env_sites
        IdR = self.H.get_IdR(i0)
        assert IdR is not None
        init_RP = super().init_RP(i0, 0)
        leg_mpo = self.H.get_W(i0).get_leg('wR').conj()
        init_RP = init_RP.add_leg(leg_mpo, IdR, axis=1, label='wL')
        for j in range(i0, i, -1):
            init_RP = self._contract_RP(j, init_RP)
        return init_RP

    def get_LP(self, i, store=True):
        """Calculate LP at given site from nearest available one (including `i`).

        The returned ``LP_i`` corresponds to the following contraction,
        where the M's and the N's are in the 'A' form::

            |     .-------M[0]--- ... --M[i-1]--->-   'vR'
            |     |       |             |
            |     LP[0]---W[0]--- ... --W[i-1]--->-   'wR'
            |     |       |             |
            |     .-------N[0]*-- ... --N[i-1]*--<-   'vR*'


        Parameters
        ----------
        i : int
            The returned `LP` will contain the contraction *strictly* left of site `i`.
        store : bool
            Whether to store the calculated `LP` in `self` (``True``) or discard them (``False``).

        Returns
        -------
        LP_i : :class:`~tenpy.linalg.np_conserved.Array`
            Contraction of everything left of site `i`,
            with labels ``'vR*', 'wR', 'vR'`` for `bra`, `H`, `ket`.
        """
        # actually same as MPSEnvironment, just updated the labels in the doc string.
        return super().get_LP(i, store)

    def get_RP(self, i, store=True):
        """Calculate RP at given site from nearest available one (including `i`).

        The returned ``RP_i`` corresponds to the following contraction,
        where the M's and the N's are in the 'B' form::

            |     'vL'  ->---M[i+1]-- ... --M[L-1]----.
            |                |              |         |
            |     'wL'  ->---W[i+1]-- ... --W[L-1]----RP[-1]
            |                |              |         |
            |     'vL*' -<---N[i+1]*- ... --N[L-1]*---.

        Parameters
        ----------
        i : int
            The returned `RP` will contain the contraction *strictly* rigth of site `i`.
        store : bool
            Whether to store the calculated `RP` in `self` (``True``) or discard them (``False``).

        Returns
        -------
        RP_i : :class:`~tenpy.linalg.np_conserved.Array`
            Contraction of everything right of site `i`,
            with labels ``'vL*', 'wL', 'vL'`` for `bra`, `H`, `ket`.
        """
        # actually same as MPSEnvironment, just updated the labels in the doc string.
        return super().get_RP(i, store)

    def full_contraction(self, i0):
        """Calculate the energy by a full contraction of the network.

        The full contraction of the environments gives the value
        ``<bra|H|ket> / (norm(|bra>)*norm(|ket>))``,
        i.e. if `bra` is `ket` and normalized, the total energy.
        For this purpose, this function contracts
        ``get_LP(i0+1, store=False)`` and ``get_RP(i0, store=False)``.

        Parameters
        ----------
        i0 : int
            Site index.
        """
        # same as MPSEnvironment.full_contraction, but also contract 'wL' with 'wR'
        if self.ket.finite and i0 + 1 == self.L:
            # special case to handle `_to_valid_index` correctly:
            # get_LP(L) is not valid for finite b.c, so we use need to calculate it explicitly.
            LP = self.get_LP(i0, store=False)
            LP = self._contract_LP(i0, LP)
        else:
            LP = self.get_LP(i0 + 1, store=False)

        # multiply with `S` on bra and ket side
        S_bra = self.bra.get_SR(i0).conj()
        if isinstance(S_bra, npc.Array):
            LP = npc.tensordot(S_bra, LP, axes=['vL*', 'vR*'])
        else:
            LP = LP.scale_axis(S_bra, 'vR*')
        S_ket = self.ket.get_SR(i0)
        if isinstance(S_ket, npc.Array):
            LP = npc.tensordot(LP, S_ket, axes=['vR', 'vL'])
        else:
            LP = LP.scale_axis(S_ket, 'vR')
        RP = self.get_RP(i0, store=False)
        res = npc.inner(LP, RP, axes=[['vR*', 'wR', 'vR'], ['vL*', 'wL', 'vL']], do_conj=False)
        if self.H.explicit_plus_hc:
            res = res + np.conj(res)
        return res

    def expectation_value(self, ops, sites=None, axes=None):
        """(doesn't make sense)"""
        raise NotImplementedError("doesn't make sense for an MPOEnvironment")

    def _contract_LP(self, i, LP):
        """Contract LP with the tensors on site `i` to form ``self._LP[i+1]``"""
        # same as MPSEnvironment._contract_LP, but also contract with `H.get_W(i)`
        LP = npc.tensordot(LP, self.ket.get_B(i, form='A'), axes=('vR', 'vL'))
        LP = npc.tensordot(self.H.get_W(i), LP, axes=(['p*', 'wL'], ['p', 'wR']))
        axes = (self.bra._get_p_label('*') + ['vL*'], self.ket._p_label + ['vR*'])
        # for a ususal MPS, axes = (['p*', 'vL*'], ['p', 'vR*'])
        LP = npc.tensordot(self.bra.get_B(i, form='A').conj(), LP, axes=axes)
        return LP  # labels 'vR*', 'wR', 'vR'

    def _contract_RP(self, i, RP):
        """Contract RP with the tensors on site `i` to form ``self._RP[i-1]``"""
        # same as MPSEnvironment._contract_RP, but also contract with `H.get_W(i)`
        RP = npc.tensordot(self.ket.get_B(i, form='B'), RP, axes=('vR', 'vL'))
        RP = npc.tensordot(RP, self.H.get_W(i), axes=(['p', 'wL'], ['p*', 'wR']))
        axes = (self.ket._p_label + ['vL*'], self.ket._get_p_label('*') + ['vR*'])
        # for a ususal MPS, axes = (['p', 'vL*'], ['p*', 'vR*'])
        RP = npc.tensordot(RP, self.bra.get_B(i, form='B').conj(), axes=axes)
        return RP  # labels 'vL', 'wL', 'vL*'

    def _contract_LHeff(self, i, label_p='p0', pipe=None):
        LP = self.get_LP(i)
        p, ps = label_p, label_p + '*'
        W = self.H.get_W(i).replace_labels(['p', 'p*'], [p, ps])
        LHeff = npc.tensordot(LP, W, axes=['wR', 'wL'])
        if pipe is None:
            pipe = LHeff.make_pipe(['vR*', p], qconj=+1)

        LHeff = LHeff.combine_legs([['vR*', p], ['vR', ps]],
                                   pipes=[pipe, pipe.conj()],
                                   new_axes=[0, 2])
        return LHeff

    def _contract_RHeff(self, i, label_p='p1', pipe=None):
        RP = self.get_RP(i)
        p, ps = label_p, label_p + '*'
        W = self.H.get_W(i).replace_labels(['p', 'p*'], [p, ps])
        RHeff = npc.tensordot(W, RP, axes=['wR', 'wL'])
        if pipe is None:
            pipe = RHeff.make_pipe([p, 'vL*'], qconj=-1)
        RHeff = RHeff.combine_legs([[p, 'vL*'], [ps, 'vL']],
                                   pipes=[pipe, pipe.conj()],
                                   new_axes=[2, 1])
        return RHeff


class MPOTransferMatrix(NpcLinearOperator):
    """Transfermatrix of a Hamiltonian-like MPO sandwiched between canonicalized MPS.

    Given an MPS in canonical form, this class helps to find the correct initial MPO environment
    on the left or right by diagonalizing the transfer matrix.
    This is only needed for *infinite* range Hamiltonians; for finite range you can just use
    :meth:`MPOEnvironment.init_first_LP_last_RP` with ``start_env_sites=H.max_range``.
    This class **assumes** that `H` is the sum of local terms such that the transfer matrix has
    a Jordan Block form when the MPO leg is divided into :attr:`MPO.IdL`, :attr:`MPO.IdR` and the
    rest.

    Parameters
    ----------
    H : :class:`~tenpy.networks.mpo.MPO`
        The MPO sandwiched between `psi`.
        Should have 'IdL' and 'IdR'.
    psi : :class:`~tenpy.networks.mps.MPS`
        The MPS to project on. Should be given in usual 'ket' form;
        we call `conj()` on the matrices directly.
    transpose : bool
        Whether `self.matvec` acts on `RP` (``False``) or `LP` (``True``).
    guess : :class:`~tenpy.linalg.np_conserved.Array`
        Initial guess for the converged environment.

    Attributes
    ----------
    transpose : bool
        Whether `self.matvec` acts on `RP` (``True``) or `LP` (``False``).
    dtype :
        Common dtype of `H` and `psi`.
    IdL, IdR : int
        Indices of the MPO leg between unit cells, where only identities are to the left/right.
    _M, _M_conj, _W : list of :class:`~tenpy.linalg.np_conserved.Array`
        Tensors to be contracted into `vec` in :meth:`matvec`.
    guess : :class:`~tenpy.linalg.np_conserved.Array`
        Initial guess as npc Array.
    flat_linop : :class:`~tenpy.linalg.sparse.FlatLinearOperator`
        Wrapper to allow calling scipy sparse functions.
    flat_guess :
        Initial guess suitable for `flat_linop` in non-tenpy form.
    """
    def __init__(self, H, psi, transpose=False, guess=None, _subtraction_gauge='rho'):
        if psi.finite or H.bc != 'infinite':
            raise ValueError("Only makes sense for infinite MPS")
        self.L = lcm(H.L, psi.L)
        if np.linalg.norm(psi.norm_test()) > 1.e-10:
            raise ValueError("psi should be in canonical form!")
        if psi._p_label != ['p']:
            raise NotImplementedError("What would the MPO act on...?")
        self.dtype = dtype = np.promote_types(psi.dtype, H.dtype)
        self.transpose = transpose
        self._M = []
        self._M_conj = []
        self._W = []
        self.IdL = H.get_IdL(0)
        self.IdR = H.get_IdR(-1)  # on bond between MPS unit cells
        if self.IdL is None or self.IdR is None:
            raise ValueError("MPO needs to have structure with IdL/IdR")
        wL = H.get_W(0).get_leg('wL')
        wR = wL.conj()
        S = psi.get_SL(0)
        if not transpose:  # right to left
            vR = psi.get_B(psi.L-1, 'B').get_leg('vR')
            if isinstance(S, npc.Array):
                rho = npc.tensordot(S, S.conj(), axes=['vL', 'vL*'])
            else:
                S2 = S**2
                rho = npc.diag(S2, vR, labels=['vR', 'vR*'])

            self.acts_on = ['vL', 'wL', 'vL*']  # vec: vL wL vL*
            for i in reversed(range(self.L)):
                # optimize: transpose arrays to mostly avoid it in matvec
                B = psi.get_B(i, 'B').astype(dtype, False)
                self._M.append(B.transpose(['vL', 'p', 'vR']))
                self._W.append(H.get_W(i).transpose(['p*', 'wR', 'p', 'wL']).astype(dtype, False))
                self._M_conj.append(B.conj().itranspose(['vR*', 'p*', 'vL*']))
<<<<<<< HEAD

            #vR = self._M[0].get_leg('vR')
=======
            vR = self._M[0].get_leg('vR')
>>>>>>> 0803d82c
            self._chi0 = chi0 = vR.ind_len
            eye_R = npc.diag(1., vR.conj(), dtype=dtype, labels=['vL', 'vL*'])
            self._E_shift = eye_R.add_leg(wL, self.IdL, axis=1, label='wL')  # vL wL vL*
            self._proj_trace = self._E_shift.conj().iset_leg_labels(['vR', 'wR', 'vR*']) / chi0
            self._proj_norm = eye_R.add_leg(wL, self.IdR, axis=1, label='wL').conj()  # vL* wL* vL
            self._proj_rho = rho.add_leg(wR, self.IdL, axis=1, label='wR')  # vR wR vR*
        else:  # left to right
            vL = psi.get_B(0, 'A').get_leg('vL')
            if isinstance(S, npc.Array):
                rho = npc.tensordot(S.conj(), S, axes=['vR*', 'vR'])
            else:
                S2 = S**2
                rho = npc.diag(S2, vL.conj(), labels=['vL*', 'vL'])

            self.acts_on = ['vR*', 'wR', 'vR']  # labels of the vec
            for i in range(self.L):
                A = psi.get_B(i, 'A').astype(dtype, False)
                self._M.append(A.transpose(['vL', 'p', 'vR']))
                self._W.append(H.get_W(i).transpose(['wR', 'p', 'wL', 'p*']).astype(dtype, False))
                self._M_conj.append(A.conj().itranspose(['vR*', 'p*', 'vL*']))
<<<<<<< HEAD

            #vL = self._M[0].get_leg('vL')
=======
            vL = self._M[0].get_leg('vL')
>>>>>>> 0803d82c
            self._chi0 = chi0 = vL.ind_len
            eye_L = npc.diag(1., vL, dtype=dtype, labels=['vR*', 'vR'])
            self._E_shift = eye_L.add_leg(wR, self.IdR, axis=1, label='wR')  # vR* wR vR
            self._proj_trace = self._E_shift.conj().iset_leg_labels(['vL*', 'wL', 'vL']) / chi0
            self._proj_norm = eye_L.add_leg(wR, self.IdL, axis=1, label='wR').conj()  # vR wR* vR*
            self._proj_rho = rho.add_leg(wL, self.IdR, axis=1, label='wL')  # vL* wL vL
        if _subtraction_gauge == 'trace':
            self._proj_subtr = self._proj_trace
        elif _subtraction_gauge == 'rho':
            self._proj_subtr = self._proj_rho
        else:
            raise ValueError(f"unknown _subtraction_gauge={_subtraction_gauge!r}")
        # check guess for correctness
        if guess is not None:
            try:
                if not transpose:
                    guess.get_leg('wL').test_equal(wL)
                    guess.get_leg('vL').test_contractible(vR)
                    guess.get_leg('vL*').test_equal(vR)
                else:
                    guess.get_leg('wR').test_equal(wR)
                    guess.get_leg('vR').test_contractible(vL)
                    guess.get_leg('vR*').test_equal(vL)
            except ValueError:
                logger.warning("dropping guess for MPOTransferMatrix with incompatible legs")
                guess = None
        if guess is None:
            if not transpose:
                guess = eye_R.add_leg(wL, self.IdR, axis=1, label='wL')  # vL wL vL*
            else:
                guess = eye_L.add_leg(wR, self.IdL, axis=1, label='wR')  # vR* wR vR
            # no need to _project: E = 0
        else:
            if not transpose:
                guess = guess.transpose(['vL', 'wL', 'vL*'])  # copy!
            else:
                guess = guess.transpose(['vR*', 'wR', 'vR'])  # copy!
            self._project(guess)
        self.guess = guess
        self.flat_linop, self.flat_guess = FlatLinearOperator.from_guess_with_pipe(self.matvec,
                                                                                   self.guess,
                                                                                   dtype=dtype)
        self._explicit_plus_hc = H.explicit_plus_hc

    def matvec(self, vec, project=True):
        """One matvec-operation.

        Parameters
        ----------
        project : bool
            If True, project away the trace of the "IdL" part (transpose=False)
            or "IdR" part (transpose=True), respectively, to transform the Jordan-Block structure
            into something that is translation invariant.
        """
        if not self.transpose:  # right to left
            vec.itranspose(['vL', 'wL', 'vL*'])  # shouldn't do anything
            for Bc, W, B in zip(self._M_conj, self._W, self._M):
                # vec: vL wL vL*
                vec = npc.tensordot(B, vec, axes=['vR', 'vL'])  # vL p wL vL*
                vec = npc.tensordot(vec, W, axes=[['p', 'wL'], ['p*', 'wR']])  # vL vL* p wL
                vec = npc.tensordot(vec, Bc, axes=[['vL*', 'p'], ['vR*', 'p*']])  # vL wL vL*
        else:
            vec.itranspose(['vR*', 'wR', 'vR'])  # shouldn't do anything
            for Ac, W, A in zip(self._M_conj, self._W, self._M):
                vec = npc.tensordot(vec, A, axes=['vR', 'vL'])  # vR* wR p vR
                vec = npc.tensordot(W, vec, axes=[['wL', 'p*'], ['wR', 'p']])  # wR p vR* vR
                vec = npc.tensordot(Ac, vec, axes=[['p*', 'vL*'], ['p', 'vR*']])  # vR* wR vR
        if project:
            self._project(vec)
        return vec

    def _project(self, vec):
        """Project out additive energy part from vec."""
        if not self.transpose: # Acts to the right, T * RP = RP + e_R * I
            vec.itranspose(['vL', 'wL', 'vL*'])  # shouldn't do anything
            E = npc.inner(vec, self._proj_subtr, axes=[['vL', 'wL', 'vL*'], ['vR', 'wR', 'vR*']])
            vec -= self._E_shift * E
        else: # Acts to the left, LP * T = LP + e_L * I
            vec.itranspose(['vR*', 'wR', 'vR'])  # shouldn't do anything
            E = npc.inner(vec, self._proj_subtr, axes=[['vR*', 'wR', 'vR'], ['vL*', 'wL', 'vL']])
            vec -= self._E_shift * E

    def dominant_eigenvector(self, **kwargs):
        """Find dominant eigenvector of self using :mod:`scipy.sparse`.

        Parameters
        ----------
        **kwargs :
            Keyword arguments for :meth:`~tenpy.linalg.sparse.FlatLinearOperator.eigenvectors`.

        Returns
        -------
        val : float
            Eigenvalue for the transfer matrix; should be (very) close to 1.
        vec :
            Eigenvector to be used as initial LP/RP for an :class:`MPOEnvironment`.
        """
        if 'v0_npc' not in kwargs:
            kwargs.setdefault('v0', self.flat_guess)
        vals, vecs = self.flat_linop.eigenvectors(**kwargs)
        val = vals[0]
        v0 = vecs[0]
        v0 = v0.split_legs()
        norm = npc.inner(self._proj_norm, v0, axes='range', do_conj=False) / self._chi0
        return val, v0 / norm

    def energy(self, dom_vec):
        """Given the dominant eigenvector, calculate the energy per MPS site.

        **Assumes** that `dominant_vec` is the result of :meth:`dominant_eigenvector`.

        Returns
        -------
        energy : float
            Energy *per site* of the MPS.
        """
        if not self.transpose:
            axes= (['vL', 'wL', 'vL*'], ['vR', 'wR', 'vR*'])
        else:
            axes= (['vR*', 'wR', 'vR'], ['vL*', 'wL', 'vL'])
        E0 = npc.inner(dom_vec, self._proj_rho, axes)
        vec = self.matvec(dom_vec, project=False)
        E = npc.inner(vec, self._proj_rho, axes)
        E = (E - E0) / self.L
        if self._explicit_plus_hc:
            E = np.real(E + np.conj(E))
        return E

    @classmethod
    def find_init_LP_RP(cls,
                        H,
                        psi,
                        first=0,
                        last=None,
                        guess_init_env_data=None,
                        calc_E=False,
                        tol_ev0=1.e-8,
                        _subtraction_gauge='rho',
                        **kwargs):
        """Find the initial LP and RP.

        Parameters
        ----------
        H, psi :
            MPO and MPS, see class docstring.
        first, last : int
            Indices to the left/right of which to extract the environments.
        calc_E : bool
            Wether to calculate and return the energy.
        tol_ev0 : float
            Tolerance to trigg a warning about non-unit eigenvalue.
        guess : None | dict
            Possible `init_env_data` with the guess/result of DMRG updates.
            If some legs are incompatible, trigger a warning and ignore.
        _subtraction_gauge : string
            How the additive part of the generalized eigenvector is subtracted out.
            Possible values are 'rho' and 'trace'; see documentation for MPOTransferMatrix
            for more details.
        **kwargs :
            Further keyword arguments for
            :meth:`~tenpy.linalg.sparse.FlatLinearOperator.eigenvectors`.

        Returns
        -------
        init_env_data : dict
            Dictionary with `init_LP` and `init_RP` that can be given to :class:`MPOEnvironment`.
        E : float
            Energy per site. Only returned if `calc_E` is True.
        eps : float
            The contraction of ``<LP |SS|RP>`` for the environment
        """
        # first right to left
        envs = []
        Es = []
        if guess_init_env_data is None:
            guess_init_env_data = {}
        for transpose in [False, True]:
            guess = guess_init_env_data.get('init_LP' if transpose else 'init_RP', None)
            TM = cls(H, psi, transpose=transpose, guess=guess, _subtraction_gauge=_subtraction_gauge)
            val, vec = TM.dominant_eigenvector(**kwargs)
            if abs(1. - val) > tol_ev0:
                logger.warning("MPOTransferMatrix eigenvalue not 1: got %s", val)
            envs.append(vec)
            if calc_E:
                Es.append(TM.energy(vec)) #E_R, E_L
            L = TM.L
            del TM
        init_env_data = {'init_LP': envs[1], 'init_RP': envs[0], 'age_LP': 0, 'age_RP': 0}
        if first != 0 or last is not None and last % L != L - 1:
            env = MPOEnvironment(psi, H, psi, **init_env_data)
            if first % L != 0:
                init_env_data['init_LP'] = env.get_LP(first, store=False)
            if last % L != L - 1:
                init_env_data['init_RP'] = env.get_RP(last, store=False)
        if calc_E:
<<<<<<< HEAD
            # We need this for segment excitation energies.
            # TODO: this doesn't work for non-default first/last!?
            SL = psi.get_SL(0)
            if not isinstance(SL, npc.Array):
                vL, vR = envs[1].get_leg('vR').conj(), envs[0].get_leg('vL').conj()
                SL = npc.diag(SL, vL, dtype=np.promote_types(psi.dtype, H.dtype), labels=['vL', 'vR'])
            E0 = npc.tensordot(init_env_data['init_LP'], SL, axes=(['vR'], ['vL']))
            E0 = npc.tensordot(E0, SL.conj(), axes=(['vR*'], ['vL*']))
            E0 = npc.tensordot(E0, init_env_data['init_RP'], axes=(['vR', 'wR', 'vR*'], ['vL', 'wL', 'vL*']))
            # E0 = LP * s^2 * RP on site 0
            return init_env_data, Es, E0
=======
            # TODO: this doesn't work for non-default first/last!?
            SL = psi.get_SL(0)
            RP, LP = envs
            vL, vR = LP.get_leg('vR').conj(), RP.get_leg('vL').conj()
            SL = npc.diag(SL, vL, labels=['vL', 'vR'])
            E0 = npc.tensordot(LP, SL, axes=(['vR'], ['vL']))
            E0 = npc.tensordot(E0, SL.conj(), axes=(['vR*'], ['vL*']))
            E0 = npc.tensordot(E0, RP, axes=(['vR', 'wR', 'vR*'], ['vL', 'wL', 'vL*']))
            # E0 = LP * s^2 * RP on site 0
            return init_env_data, E, E0
>>>>>>> 0803d82c
        # else:
        return init_env_data


def grid_insert_ops(site, grid):
    """Replaces entries representing operators in a grid of ``W[i]`` with npc.Arrays.

    Parameters
    ----------
    site : :class:`~tenpy.networks.site`
        The site on which the grid acts.
    grid : list of list of `entries`
        Represents a single matrix `W` of an MPO, i.e. the lists correspond to the legs
        ``'vL', 'vR'``, and entries to onsite operators acting on the given `site`.
        `entries` may be ``None``, :class:`~tenpy.linalg.np_conserved.Array`, a single string
        or of the form ``[('opname', strength), ...]``, where ``'opname'`` labels an operator in
        the `site`.

    Returns
    -------
    grid : list of list of {None | :class:`~tenpy.linalg.np_conserved.Array`}
        Copy of `grid` with entries ``[('opname', strength), ...]`` replaced by
        ``sum([strength*site.get_op('opname') for opname, strength in entry])``
        and entries ``'opname'`` replaced by ``site.get_op('opname')``.
    """
    new_grid = [None] * len(grid)
    for i, row in enumerate(grid):
        new_row = new_grid[i] = list(row)
        for j, entry in enumerate(new_row):
            if entry is None or isinstance(entry, npc.Array):
                continue
            if isinstance(entry, str):
                new_row[j] = site.get_op(entry)
            else:
                opname, strength = entry[0]
                res = strength * site.get_op(opname)
                for opname, strength in entry[1:]:
                    res = res + strength * site.get_op(opname)
                new_row[j] = res  # replace entry
                # new_row[j] = sum([strength*site.get_op(opname) for opname, strength in entry])
    return new_grid


def _calc_grid_legs_finite(chinfo, grids, Ws_qtotal, leg0):
    """Calculate LegCharges from `grids` for a finite MPO.

    This is the easier case. We just gauge the very first leg to the left to zeros, then all other
    charges (hopefully) follow from the entries of the grid.
    """
    if leg0 is None:
        if len(grids[0]) != 1:
            raise ValueError("finite MPO with len of first bond != 1")
        q = chinfo.make_valid()
        leg0 = npc.LegCharge.from_qflat(chinfo, [q], qconj=+1)
    legs = [leg0]
    for i, gr in enumerate(grids):
        gr_legs = [legs[-1], None]
        gr_legs = npc.detect_grid_outer_legcharge(gr,
                                                  gr_legs,
                                                  qtotal=Ws_qtotal[i],
                                                  qconj=-1,
                                                  bunch=False)
        legs.append(gr_legs[1].conj())
    return legs


def _calc_grid_legs_infinite(chinfo, grids, Ws_qtotal, leg0, IdL_0):
    """Calculate LegCharges from `grids` for an iMPO.

    Similar like :func:`_calc_grid_legs_finite`, but the hard case.
    Initially, we do not know all charges of the first leg; and they have to
    be consistent with the final leg.

    The way this works: gauge 'IdL' on the very left leg to 0,
    then gradually calculate the charges by going along the edges of the graph
    (maybe also over the iMPO boundary).

    When initializing from an MPO graph directly, use :meth:`MPOGraph._calc_legcharges` directly.
    """
    if leg0 is not None:
        # have charges of first leg: simple case, can use the _calc_grid_legs_finite version.
        legs = _calc_grid_legs_finite(chinfo, grids, Ws_qtotal, leg0)
        legs[-1].test_contractible(legs[0])  # consistent?
        return legs
    L = len(grids)
    chis = [len(g) for g in grids]
    charges = [[None] * chi for chi in chis]
    charges.append(charges[0])  # the *same* list is shared for 0 and -1.

    charges[0][IdL_0] = chinfo.make_valid(None)  # default charge = 0.

    for _ in range(1000 * L):  # I don't expect interactions with larger range than that...
        for i in range(L):
            grid = grids[i]
            QsL, QsR = charges[i:i + 2]
            for vL, row in enumerate(grid):
                qL = QsL[vL]
                if qL is None:
                    continue  # don't know the charge on the left yet
                for vR, op in enumerate(row):
                    if op is None:
                        continue
                    # calculate charge qR from the entry of the grid
                    qR = chinfo.make_valid(qL + op.qtotal - Ws_qtotal[i])
                    if QsR[vR] is None:
                        QsR[vR] = qR
                    elif np.any(QsR[vR] != qR):
                        raise ValueError("incompatible charges while creating the MPO")
        if not any(q is None for Qs in charges for q in Qs):
            break
    else:  # no `break` in the for loop, i.e. we are unable to determine all grid legcharges.
        # this should not happen (if we have no bugs), but who knows ^_^
        # if it happens, there might be unconnected parts in the graph
        raise ValueError("Can't determine LegCharge for the MPO")
    legs = [npc.LegCharge.from_qflat(chinfo, qflat, qconj=+1) for qflat in charges[:-1]]
    legs.append(legs[0])
    return legs


def _mpo_graph_state_order(key):
    """Key-function for sorting they `states` of an MPO Graph.

    For standard TeNPy MPOs we expect keys of the form
    ``'IdL'``, ``'IdR'``, ``(i, op_i, opstr)`` and recursively ``key + (j, op_j, opstr)``,
    (Note that op_j can be opstr if ``j-i >= L``.)
    For multi coupling terms keys have the form ``("left",i, op_i, opstr)``

    The goal is to ensure that standard TeNPy MPOs yield an upper-right W for the MPO.
    """
    if isinstance(key, tuple):
        if key[0] == "left":  #left states first
            return (-1, len(key)) + key[1:]
        elif key[0] == "right":  #right states afterwards
            return (1, -len(key)) + key[1:]
        return key
    if isinstance(key, str):
        if key == 'IdL':  # should be first
            return (-2,)
        if key == 'IdR':  # should be last
            return (2,)
        # fallback: compare strings
        return (0, key)
    return (0, str(key))<|MERGE_RESOLUTION|>--- conflicted
+++ resolved
@@ -2425,12 +2425,8 @@
                 self._M.append(B.transpose(['vL', 'p', 'vR']))
                 self._W.append(H.get_W(i).transpose(['p*', 'wR', 'p', 'wL']).astype(dtype, False))
                 self._M_conj.append(B.conj().itranspose(['vR*', 'p*', 'vL*']))
-<<<<<<< HEAD
 
             #vR = self._M[0].get_leg('vR')
-=======
-            vR = self._M[0].get_leg('vR')
->>>>>>> 0803d82c
             self._chi0 = chi0 = vR.ind_len
             eye_R = npc.diag(1., vR.conj(), dtype=dtype, labels=['vL', 'vL*'])
             self._E_shift = eye_R.add_leg(wL, self.IdL, axis=1, label='wL')  # vL wL vL*
@@ -2451,12 +2447,8 @@
                 self._M.append(A.transpose(['vL', 'p', 'vR']))
                 self._W.append(H.get_W(i).transpose(['wR', 'p', 'wL', 'p*']).astype(dtype, False))
                 self._M_conj.append(A.conj().itranspose(['vR*', 'p*', 'vL*']))
-<<<<<<< HEAD
 
             #vL = self._M[0].get_leg('vL')
-=======
-            vL = self._M[0].get_leg('vL')
->>>>>>> 0803d82c
             self._chi0 = chi0 = vL.ind_len
             eye_L = npc.diag(1., vL, dtype=dtype, labels=['vR*', 'vR'])
             self._E_shift = eye_L.add_leg(wR, self.IdR, axis=1, label='wR')  # vR* wR vR
@@ -2652,7 +2644,6 @@
             if last % L != L - 1:
                 init_env_data['init_RP'] = env.get_RP(last, store=False)
         if calc_E:
-<<<<<<< HEAD
             # We need this for segment excitation energies.
             # TODO: this doesn't work for non-default first/last!?
             SL = psi.get_SL(0)
@@ -2661,21 +2652,9 @@
                 SL = npc.diag(SL, vL, dtype=np.promote_types(psi.dtype, H.dtype), labels=['vL', 'vR'])
             E0 = npc.tensordot(init_env_data['init_LP'], SL, axes=(['vR'], ['vL']))
             E0 = npc.tensordot(E0, SL.conj(), axes=(['vR*'], ['vL*']))
-            E0 = npc.tensordot(E0, init_env_data['init_RP'], axes=(['vR', 'wR', 'vR*'], ['vL', 'wL', 'vL*']))
+            E0 = npc.tensordot(E0, RP, axes=(['vR', 'wR', 'vR*'], ['vL', 'wL', 'vL*']))
             # E0 = LP * s^2 * RP on site 0
             return init_env_data, Es, E0
-=======
-            # TODO: this doesn't work for non-default first/last!?
-            SL = psi.get_SL(0)
-            RP, LP = envs
-            vL, vR = LP.get_leg('vR').conj(), RP.get_leg('vL').conj()
-            SL = npc.diag(SL, vL, labels=['vL', 'vR'])
-            E0 = npc.tensordot(LP, SL, axes=(['vR'], ['vL']))
-            E0 = npc.tensordot(E0, SL.conj(), axes=(['vR*'], ['vL*']))
-            E0 = npc.tensordot(E0, RP, axes=(['vR', 'wR', 'vR*'], ['vL', 'wL', 'vL*']))
-            # E0 = LP * s^2 * RP on site 0
-            return init_env_data, E, E0
->>>>>>> 0803d82c
         # else:
         return init_env_data
 
