--- conflicted
+++ resolved
@@ -582,16 +582,9 @@
         -------
         mps1, mps2 : array
             For each possible two-site coupling the MPS indices for the `u1` and `u2`.
-<<<<<<< HEAD
-            MPS indices for to be connected by the coupling.
-        lat_indices : array, shape = (len(mps1), dim)
-            Corresponding indices in the lattice. Entries are the "bottom left corner" of the
-            coupling.
-=======
         lat_indices : 2D int array
             Rows of `lat_indices` correspond to rows of `mps_ijkl` and contain the lattice indices
             of the "lower left corner" of the box containing the coupling.
->>>>>>> a5434f49
         coupling_shape : tuple of int
             Len :attr:`dim`. The correct shape for an array specifying the coupling strength.
             `lat_indices` has only rows within this shape.
@@ -632,30 +625,10 @@
     def possible_multi_couplings(self, u0, other_us, dx):
         """Generalization of :meth:`possible_couplings` to couplings with more than 2 sites.
 
-<<<<<<< HEAD
         Given the arguments of :meth:`~tenpy.models.model.MultiCouplingModel.add_coupling`
         determine the necessary shape of `strength`.
 
         Parameters
-        ----------
-        u0 : int
-            Index of the first operator in the unit cell.
-        other_us : list of int
-            :meth:`~tenpy.models.model.CouplingModel.add_coupling`
-        dx : list of array
-            Length :attr:`dim`. The translation in terms of basis vectors for the other operators.
-
-        Returns
-        -------
-        mps_ijkl : array
-            For each possible multi-coupling the MPS indices for the operators to be connected.
-        lat_indices : array, shape = (len(mps_ijkl), dim)
-            Corresponding indices in the lattice. Entries are the "bottom left corner" of the
-            coupling.
-        coupling_shape : tuple of int
-            Len :attr:`dim`. The correct shape for an array specifying the coupling `strength`.
-=======
-        Arguments
         ---------
         u0 : int
             Argument `u0` of :meth:`~tenpy.models.model.MultiCouplingModel.add_multi_coupling`.
@@ -678,7 +651,6 @@
             of the "lower left corner" of the box containing the coupling.
         coupling_shape : tuple of int
             Len :attr:`dim`. The correct shape for an array specifying the coupling strength.
->>>>>>> a5434f49
             `lat_indices` has only rows within this shape.
         """
         coupling_shape, shift_lat_indices = self.multi_coupling_shape(dx)
